const { default: axios } = require("axios");
const util = require("node:util");
const fs = require("node:fs");
const path = require("node:path");

const exec = util.promisify(require("node:child_process").exec);

const fileName = {
  win32: "ludusavi-v0.25.0-win64.zip",
  linux: "ludusavi-v0.25.0-linux.zip",
  darwin: "ludusavi-v0.25.0-mac.zip",
};

const downloadLudusavi = async () => {
  if (fs.existsSync("ludusavi")) {
    console.log("Ludusavi already exists, skipping download...");
    return;
  }

  const file = fileName[process.platform];
  const downloadUrl = `https://github.com/mtkennerly/ludusavi/releases/download/v0.25.0/${file}`;

  console.log(`Downloading ${file}...`);

  const response = await axios.get(downloadUrl, { responseType: "stream" });

  const stream = response.data.pipe(fs.createWriteStream(file));

  stream.on("finish", async () => {
    console.log(`Downloaded ${file}, extracting...`);

    const pwd = process.cwd();

    const targetPath = path.join(pwd, "ludusavi");

    await exec(`npx extract-zip ${file} ${targetPath}`);

    if (process.platform !== "win32") {
      fs.chmodSync(path.join(targetPath, "ludusavi"), 0o755);
    }

    console.log("Extracted. Renaming folder...");

    console.log(`Extracted ${file}, removing compressed downloaded file...`);
    fs.rmSync(file);
  });
};

<<<<<<< HEAD
const downloadAria2WindowsAndLinux = async () => {
  const file =
    process.platform === "win32"
      ? "aria2-1.37.0-win-64bit-build1.zip"
      : "aria2-1.37.0-1-x86_64.pkg.tar.zst";

  const downloadUrl =
    process.platform === "win32"
      ? `https://github.com/aria2/aria2/releases/download/release-1.37.0/${file}`
      : "https://archlinux.org/packages/extra/x86_64/aria2/download/";

  console.log(`Downloading ${file}...`);

  const response = await axios.get(downloadUrl, { responseType: "stream" });

  const stream = response.data.pipe(fs.createWriteStream(file));

  stream.on("finish", async () => {
    console.log(`Downloaded ${file}, extracting...`);

    if (process.platform === "win32") {
      await exec(`npx extract-zip ${file}`);
      console.log("Extracted. Renaming folder...");

      fs.mkdirSync("aria2");
      fs.copyFileSync(
        path.join(file.replace(".zip", ""), "aria2c.exe"),
        "aria2/aria2c.exe"
      );
      fs.rmSync(file.replace(".zip", ""), { recursive: true });
    } else {
      await exec(`tar --zstd -xvf ${file} usr/bin/aria2c`);
      console.log("Extracted. Copying binary file...");
      fs.mkdirSync("aria2");
      fs.copyFileSync("usr/bin/aria2c", "aria2/aria2c");
      fs.rmSync("usr", { recursive: true });
    }

    console.log(`Extracted ${file}, removing compressed downloaded file...`);
    fs.rmSync(file);
  });
};

const copyAria2Macos = async () => {
  console.log("Checking if aria2 is installed...");

  const isAria2Installed = spawnSync("which", ["aria2c"]).status;

  if (isAria2Installed != 0) {
    console.log("Please install aria2");
    console.log("brew install aria2");
    return;
  }

  console.log("Copying aria2 binary...");
  fs.mkdirSync("aria2");
  await exec(`cp $(which aria2c) aria2/aria2c`);
};

const copyAria2 = () => {
  const aria2Path =
    process.platform === "win32" ? "aria2/aria2c.exe" : "aria2/aria2c";

  if (fs.existsSync(aria2Path)) {
    console.log("Aria2 already exists, skipping download...");
    return;
  }
  if (process.platform == "darwin") {
    copyAria2Macos();
  } else {
    downloadAria2WindowsAndLinux();
  }
};

copyAria2();
downloadLudusavi();

if (process.platform !== "win32") {
  const binariesPath = path.join(__dirname, "..", "binaries");

  fs.chmodSync(path.join(binariesPath, "7zz"), 0o755);
  fs.chmodSync(path.join(binariesPath, "7zzs"), 0o755);
}
=======
downloadLudusavi();
>>>>>>> f99da1d7
<|MERGE_RESOLUTION|>--- conflicted
+++ resolved
@@ -46,82 +46,6 @@
   });
 };
 
-<<<<<<< HEAD
-const downloadAria2WindowsAndLinux = async () => {
-  const file =
-    process.platform === "win32"
-      ? "aria2-1.37.0-win-64bit-build1.zip"
-      : "aria2-1.37.0-1-x86_64.pkg.tar.zst";
-
-  const downloadUrl =
-    process.platform === "win32"
-      ? `https://github.com/aria2/aria2/releases/download/release-1.37.0/${file}`
-      : "https://archlinux.org/packages/extra/x86_64/aria2/download/";
-
-  console.log(`Downloading ${file}...`);
-
-  const response = await axios.get(downloadUrl, { responseType: "stream" });
-
-  const stream = response.data.pipe(fs.createWriteStream(file));
-
-  stream.on("finish", async () => {
-    console.log(`Downloaded ${file}, extracting...`);
-
-    if (process.platform === "win32") {
-      await exec(`npx extract-zip ${file}`);
-      console.log("Extracted. Renaming folder...");
-
-      fs.mkdirSync("aria2");
-      fs.copyFileSync(
-        path.join(file.replace(".zip", ""), "aria2c.exe"),
-        "aria2/aria2c.exe"
-      );
-      fs.rmSync(file.replace(".zip", ""), { recursive: true });
-    } else {
-      await exec(`tar --zstd -xvf ${file} usr/bin/aria2c`);
-      console.log("Extracted. Copying binary file...");
-      fs.mkdirSync("aria2");
-      fs.copyFileSync("usr/bin/aria2c", "aria2/aria2c");
-      fs.rmSync("usr", { recursive: true });
-    }
-
-    console.log(`Extracted ${file}, removing compressed downloaded file...`);
-    fs.rmSync(file);
-  });
-};
-
-const copyAria2Macos = async () => {
-  console.log("Checking if aria2 is installed...");
-
-  const isAria2Installed = spawnSync("which", ["aria2c"]).status;
-
-  if (isAria2Installed != 0) {
-    console.log("Please install aria2");
-    console.log("brew install aria2");
-    return;
-  }
-
-  console.log("Copying aria2 binary...");
-  fs.mkdirSync("aria2");
-  await exec(`cp $(which aria2c) aria2/aria2c`);
-};
-
-const copyAria2 = () => {
-  const aria2Path =
-    process.platform === "win32" ? "aria2/aria2c.exe" : "aria2/aria2c";
-
-  if (fs.existsSync(aria2Path)) {
-    console.log("Aria2 already exists, skipping download...");
-    return;
-  }
-  if (process.platform == "darwin") {
-    copyAria2Macos();
-  } else {
-    downloadAria2WindowsAndLinux();
-  }
-};
-
-copyAria2();
 downloadLudusavi();
 
 if (process.platform !== "win32") {
@@ -129,7 +53,4 @@
 
   fs.chmodSync(path.join(binariesPath, "7zz"), 0o755);
   fs.chmodSync(path.join(binariesPath, "7zzs"), 0o755);
-}
-=======
-downloadLudusavi();
->>>>>>> f99da1d7
+}