--- conflicted
+++ resolved
@@ -11,11 +11,8 @@
   GameRunning,
   FriendRequestAction,
   UpdateProfileRequest,
-<<<<<<< HEAD
   SeedingStatus,
-=======
   GameAchievement,
->>>>>>> 2c09520f
 } from "@types";
 import type { CatalogueCategory } from "@shared";
 import type { AxiosProgressEvent } from "axios";
@@ -63,13 +60,8 @@
   getGameShopDetails: (objectId: string, shop: GameShop, language: string) =>
     ipcRenderer.invoke("getGameShopDetails", objectId, shop, language),
   getRandomGame: () => ipcRenderer.invoke("getRandomGame"),
-<<<<<<< HEAD
-  getHowLongToBeat: (shop: GameShop, objectId: string) =>
-    ipcRenderer.invoke("getHowLongToBeat", shop, objectId),
-=======
   getHowLongToBeat: (objectId: string, shop: GameShop) =>
     ipcRenderer.invoke("getHowLongToBeat", objectId, shop),
->>>>>>> 2c09520f
   getGames: (take?: number, skip?: number) =>
     ipcRenderer.invoke("getGames", take, skip),
   searchGameRepacks: (query: string) =>
