--- conflicted
+++ resolved
@@ -11,9 +11,9 @@
   GameRunning,
   FriendRequestAction,
   UpdateProfileRequest,
-  DownloadSource,
 } from "@types";
 import type { CatalogueCategory } from "@shared";
+import type { AxiosProgressEvent } from "axios";
 
 contextBridge.exposeInMainWorld("electron", {
   /* Torrenting */
@@ -50,8 +50,6 @@
   getGameStats: (objectId: string, shop: GameShop) =>
     ipcRenderer.invoke("getGameStats", objectId, shop),
   getTrendingGames: () => ipcRenderer.invoke("getTrendingGames"),
-  /* Meant for Dexie migration */
-  getRepacks: () => ipcRenderer.invoke("getRepacks"),
 
   /* User preferences */
   getUserPreferences: () => ipcRenderer.invoke("getUserPreferences"),
@@ -63,15 +61,8 @@
 
   /* Download sources */
   getDownloadSources: () => ipcRenderer.invoke("getDownloadSources"),
-<<<<<<< HEAD
-  validateDownloadSource: (url: string) =>
-    ipcRenderer.invoke("validateDownloadSource", url),
-  syncDownloadSources: (downloadSources: DownloadSource[]) =>
-    ipcRenderer.invoke("syncDownloadSources", downloadSources),
-=======
   deleteDownloadSource: (id: number) =>
     ipcRenderer.invoke("deleteDownloadSource", id),
->>>>>>> 43e9919b
 
   /* Library */
   addGameToLibrary: (objectID: string, title: string, shop: GameShop) =>
@@ -146,12 +137,32 @@
         listener
       );
   },
-  onDownloadComplete: (objectId: string, shop: GameShop, cb: () => void) => {
-    const listener = (_event: Electron.IpcRendererEvent) => cb();
-    ipcRenderer.on(`on-download-complete-${objectId}-${shop}`, listener);
+  onBackupDownloadProgress: (
+    objectId: string,
+    shop: GameShop,
+    cb: (progress: AxiosProgressEvent) => void
+  ) => {
+    const listener = (
+      _event: Electron.IpcRendererEvent,
+      progress: AxiosProgressEvent
+    ) => cb(progress);
+    ipcRenderer.on(`on-backup-download-progress-${objectId}-${shop}`, listener);
     return () =>
       ipcRenderer.removeListener(
-        `on-download-complete-${objectId}-${shop}`,
+        `on-backup-download-complete-${objectId}-${shop}`,
+        listener
+      );
+  },
+  onBackupDownloadComplete: (
+    objectId: string,
+    shop: GameShop,
+    cb: () => void
+  ) => {
+    const listener = (_event: Electron.IpcRendererEvent) => cb();
+    ipcRenderer.on(`on-backup-download-complete-${objectId}-${shop}`, listener);
+    return () =>
+      ipcRenderer.removeListener(
+        `on-backup-download-complete-${objectId}-${shop}`,
         listener
       );
   },
