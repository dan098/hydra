--- conflicted
+++ resolved
@@ -222,11 +222,11 @@
   }
 
   public static async refreshToken() {
-    const { accessToken, expiresIn } = await this.instance
-      .post<{ accessToken: string; expiresIn: number }>(`/auth/refresh`, {
-        refreshToken: this.userAuth.refreshToken,
-      })
-      .then((response) => response.data);
+    const response = await this.instance.post(`/auth/refresh`, {
+      refreshToken: this.userAuth.refreshToken,
+    });
+
+    const { accessToken, expiresIn } = response.data;
 
     const tokenExpirationTimestamp =
       Date.now() +
@@ -241,14 +241,19 @@
       this.userAuth.expirationTimestamp
     );
 
-    userAuthRepository.upsert(
-      {
-        id: 1,
-        accessToken,
-        tokenExpirationTimestamp,
-      },
-      ["id"]
-    );
+    await db
+      .get<string, Auth>(levelKeys.auth, { valueEncoding: "json" })
+      .then((auth) => {
+        return db.put<string, Auth>(
+          levelKeys.auth,
+          {
+            ...auth,
+            accessToken: Crypto.encrypt(accessToken),
+            tokenExpirationTimestamp,
+          },
+          { valueEncoding: "json" }
+        );
+      });
 
     return { accessToken, expiresIn };
   }
@@ -256,42 +261,7 @@
   private static async revalidateAccessTokenIfExpired() {
     if (this.userAuth.expirationTimestamp < Date.now()) {
       try {
-<<<<<<< HEAD
-        const response = await this.instance.post(`/auth/refresh`, {
-          refreshToken: this.userAuth.refreshToken,
-        });
-
-        const { accessToken, expiresIn } = response.data;
-
-        const tokenExpirationTimestamp =
-          now.getTime() +
-          this.secondsToMilliseconds(expiresIn) -
-          this.EXPIRATION_OFFSET_IN_MS;
-
-        this.userAuth.authToken = accessToken;
-        this.userAuth.expirationTimestamp = tokenExpirationTimestamp;
-
-        logger.log(
-          "Token refreshed. New expiration:",
-          this.userAuth.expirationTimestamp
-        );
-
-        await db
-          .get<string, Auth>(levelKeys.auth, { valueEncoding: "json" })
-          .then((auth) => {
-            return db.put<string, Auth>(
-              levelKeys.auth,
-              {
-                ...auth,
-                accessToken: Crypto.encrypt(accessToken),
-                tokenExpirationTimestamp,
-              },
-              { valueEncoding: "json" }
-            );
-          });
-=======
         await this.refreshToken();
->>>>>>> dfc2dd1c
       } catch (err) {
         this.handleUnauthorizedError(err);
       }
