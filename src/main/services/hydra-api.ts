--- conflicted
+++ resolved
@@ -68,13 +68,8 @@
 
     this.instance.interceptors.request.use(
       (request) => {
-<<<<<<< HEAD
-        console.log(" ---- REQUEST -----");
-        console.log(request.method, request.url, request.headers, request.data);
-=======
         logger.log(" ---- REQUEST -----");
         logger.log(request.method, request.url, request.data);
->>>>>>> 4f320439
         return request;
       },
       (error) => {
