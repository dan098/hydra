--- conflicted
+++ resolved
@@ -75,8 +75,6 @@
     } else if (gamesPlaytime.has(game.id)) {
       const gamePlaytime = gamesPlaytime.get(game.id)!;
       gamesPlaytime.delete(game.id);
-<<<<<<< HEAD
-=======
 
       if (game.remoteId) {
         updateGamePlaytime(
@@ -94,7 +92,6 @@
       if (WindowManager.mainWindow) {
         WindowManager.mainWindow.webContents.send("on-game-close", game.id);
       }
->>>>>>> 4f320439
     }
   }
 
