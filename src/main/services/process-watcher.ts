import { WindowManager } from "./window-manager";
import { createGame, updateGamePlaytime } from "./library-sync";
import type { Game, GameRunning } from "@types";
import { PythonRPC } from "./python-rpc";
import axios from "axios";
import { exec } from "child_process";
import { ProcessPayload } from "./download/types";
<<<<<<< HEAD
import { createBackup } from "@main/events/cloud-save/upload-save-game";
=======
import { gamesSublevel, levelKeys } from "@main/level";
>>>>>>> 732a00c3

const commands = {
  findWineDir: `lsof -c wine 2>/dev/null | grep '/drive_c/windows$' | head -n 1 | awk '{for(i=9;i<=NF;i++) printf "%s ", $i; print ""}'`,
  findWineExecutables: `lsof -c wine 2>/dev/null | grep '\\.exe$' | awk '{for(i=9;i<=NF;i++) printf "%s ", $i; print ""}'`,
};

export const gamesPlaytime = new Map<
  string,
  { lastTick: number; firstTick: number; lastSyncTick: number }
>();

interface ExecutableInfo {
  name: string;
  os: string;
  exe: string;
}

interface GameExecutables {
  [key: string]: ExecutableInfo[];
}

const TICKS_TO_UPDATE_API = 120;
let currentTick = 1;

const isWindowsPlatform = process.platform === "win32";
const isLinuxPlatform = process.platform === "linux";

const getGameExecutables = async () => {
  const gameExecutables = (
    await axios
      .get(
        import.meta.env.MAIN_VITE_EXTERNAL_RESOURCES_URL +
          "/game-executables.json"
      )
      .catch(() => {
        return { data: {} };
      })
  ).data as GameExecutables;

  Object.keys(gameExecutables).forEach((key) => {
    gameExecutables[key] = gameExecutables[key]
      .filter((executable) => {
        if (isWindowsPlatform) {
          return executable.os === "win32";
        } else if (isLinuxPlatform) {
          return executable.os === "linux" || executable.os === "win32";
        }
        return false;
      })
      .map((executable) => {
        return {
          name: isWindowsPlatform
            ? executable.name.replace(/\//g, "\\")
            : executable.name,
          os: executable.os,
          exe: executable.name.slice(executable.name.lastIndexOf("/") + 1),
        };
      });
  });

  return gameExecutables;
};

const gameExecutables = await getGameExecutables();

const findGamePathByProcess = (
  processMap: Map<string, Set<string>>,
  gameId: string
) => {
  const executables = gameExecutables[gameId];

  for (const executable of executables) {
    const pathSet = processMap.get(executable.exe);

    if (pathSet) {
      pathSet.forEach(async (path) => {
        if (path.toLowerCase().endsWith(executable.name)) {
          const gameKey = levelKeys.game("steam", gameId);
          const game = await gamesSublevel.get(gameKey);

          if (game) {
            gamesSublevel.put(gameKey, {
              ...game,
              executablePath: path,
            });
          }

          if (isLinuxPlatform) {
            exec(commands.findWineDir, (err, out) => {
              if (err) return;

              if (game) {
                gamesSublevel.put(gameKey, {
                  ...game,
                  winePrefixPath: out.trim().replace("/drive_c/windows", ""),
                });
              }
            });
          }
        }
      });
    }
  }
};

const getSystemProcessMap = async () => {
  const processes =
    (await PythonRPC.rpc.get<ProcessPayload[] | null>("/process-list")).data ||
    [];

  const map = new Map<string, Set<string>>();

  processes.forEach((process) => {
    const key = process.name?.toLowerCase();
    const value = process.exe;

    if (!key || !value) return;

    const currentSet = map.get(key) ?? new Set();
    map.set(key, currentSet.add(value));
  });

  if (isLinuxPlatform) {
    await new Promise((res) => {
      exec(commands.findWineExecutables, (err, out) => {
        if (err) {
          res(null);
          return;
        }

        const pathSet = new Set(
          out
            .trim()
            .split("\n")
            .map((path) => path.trim())
        );

        pathSet.forEach((path) => {
          if (path.startsWith("/usr")) return;

          const key = path.slice(path.lastIndexOf("/") + 1).toLowerCase();

          if (!key || !path) return;

          const currentSet = map.get(key) ?? new Set();
          map.set(key, currentSet.add(path));
        });

        res(null);
      });
    });
  }

  return map;
};

export const watchProcesses = async () => {
  const games = await gamesSublevel
    .values()
    .all()
    .then((results) => {
      return results.filter((game) => game.isDeleted === false);
    });

  if (!games.length) return;

  const processMap = await getSystemProcessMap();

  for (const game of games) {
    const executablePath = game.executablePath;
    if (!executablePath) {
      if (gameExecutables[game.objectId]) {
        findGamePathByProcess(processMap, game.objectId);
      }
      continue;
    }

    const executable = executablePath
      .slice(executablePath.lastIndexOf(isWindowsPlatform ? "\\" : "/") + 1)
      .toLowerCase();

    const hasProcess = processMap.get(executable)?.has(executablePath);

    if (hasProcess) {
      if (gamesPlaytime.has(levelKeys.game(game.shop, game.objectId))) {
        onTickGame(game);
      } else {
        onOpenGame(game);
      }
    } else if (gamesPlaytime.has(levelKeys.game(game.shop, game.objectId))) {
      onCloseGame(game);
    }
  }

  currentTick++;

  if (WindowManager.mainWindow) {
    const gamesRunning = Array.from(gamesPlaytime.entries()).map((entry) => {
      return {
        id: entry[0],
        sessionDurationInMillis: performance.now() - entry[1].firstTick,
      } as Pick<GameRunning, "id" | "sessionDurationInMillis">;
    });

    WindowManager.mainWindow.webContents.send("on-games-running", gamesRunning);
  }
};

function onOpenGame(game: Game) {
  const now = performance.now();

  gamesPlaytime.set(levelKeys.game(game.shop, game.objectId), {
    lastTick: now,
    firstTick: now,
    lastSyncTick: now,
  });

  if (game.remoteId) {
    updateGamePlaytime(game, 0, new Date()).catch(() => {});
  } else {
    createGame({ ...game, lastTimePlayed: new Date() }).catch(() => {});
  }
}

function onTickGame(game: Game) {
  const now = performance.now();
  const gamePlaytime = gamesPlaytime.get(
    levelKeys.game(game.shop, game.objectId)
  )!;

  const delta = now - gamePlaytime.lastTick;

  gamesSublevel.put(levelKeys.game(game.shop, game.objectId), {
    ...game,
    playTimeInMilliseconds: game.playTimeInMilliseconds + delta,
    lastTimePlayed: new Date(),
  });

  gamesSublevel.put(levelKeys.game(game.shop, game.objectId), {
    ...game,
    playTimeInMilliseconds: game.playTimeInMilliseconds + delta,
    lastTimePlayed: new Date(),
  });

  gamesPlaytime.set(levelKeys.game(game.shop, game.objectId), {
    ...gamePlaytime,
    lastTick: now,
  });

  if (currentTick % TICKS_TO_UPDATE_API === 0) {
    const gamePromise = game.remoteId
      ? updateGamePlaytime(
          game,
          now - gamePlaytime.lastSyncTick,
          game.lastTimePlayed!
        )
      : createGame(game);

    gamePromise
      .then(() => {
        gamesPlaytime.set(levelKeys.game(game.shop, game.objectId), {
          ...gamePlaytime,
          lastSyncTick: now,
        });
      })
      .catch(() => {});
  }
}

const onCloseGame = (game: Game) => {
  const gamePlaytime = gamesPlaytime.get(
    levelKeys.game(game.shop, game.objectId)
  )!;
  gamesPlaytime.delete(levelKeys.game(game.shop, game.objectId));

  if (game.remoteId) {
    // create backup
    // todo: check for hydra cloud?
    createBackup(game.objectID, game.shop, "");

    updateGamePlaytime(
      game,
      performance.now() - gamePlaytime.lastSyncTick,
      game.lastTimePlayed!
    ).catch(() => {});
  } else {
    createGame(game).catch(() => {});
  }
};<|MERGE_RESOLUTION|>--- conflicted
+++ resolved
@@ -5,11 +5,8 @@
 import axios from "axios";
 import { exec } from "child_process";
 import { ProcessPayload } from "./download/types";
-<<<<<<< HEAD
+import { gamesSublevel, levelKeys } from "@main/level";
 import { createBackup } from "@main/events/cloud-save/upload-save-game";
-=======
-import { gamesSublevel, levelKeys } from "@main/level";
->>>>>>> 732a00c3
 
 const commands = {
   findWineDir: `lsof -c wine 2>/dev/null | grep '/drive_c/windows$' | head -n 1 | awk '{for(i=9;i<=NF;i++) printf "%s ", $i; print ""}'`,
