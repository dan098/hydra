--- conflicted
+++ resolved
@@ -44,37 +44,15 @@
           WindowManager.mainWindow.webContents.send("on-playtime", game.id);
         }
 
-<<<<<<< HEAD
         await gameRepository.update(game.id, {
           playTimeInMilliseconds: game.playTimeInMilliseconds + delta,
-          lastTimePlayed: new Date().toUTCString(),
+          lastTimePlayed: new Date(),
         });
       }
 
       gamesPlaytime.set(game.id, performance.now());
     } else if (gamesPlaytime.has(game.id)) {
       gamesPlaytime.delete(game.id);
-=======
-        return [basename, basenameWithoutExtension].includes(
-          runningProcess.name
-        );
-      });
-
-      if (gameProcess) {
-        if (gamesPlaytime.has(game.id)) {
-          const zero = gamesPlaytime.get(game.id) ?? 0;
-          const delta = performance.now() - zero;
-
-          if (WindowManager.mainWindow) {
-            WindowManager.mainWindow.webContents.send("on-playtime", game.id);
-          }
-
-          await gameRepository.update(game.id, {
-            playTimeInMilliseconds: game.playTimeInMilliseconds + delta,
-            lastTimePlayed: new Date(),
-          });
-        }
->>>>>>> 3dcd60d6
 
       if (WindowManager.mainWindow) {
         WindowManager.mainWindow.webContents.send("on-game-close", game.id);
