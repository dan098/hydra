--- conflicted
+++ resolved
@@ -368,15 +368,7 @@
     this.notificationWindow.once("ready-to-show", () => {
       if (showTestNotification) {
         setTimeout(() => {
-<<<<<<< HEAD
-          this.notificationWindow?.webContents.send(
-            "on-achievement-unlocked",
-            userPreferences.achievementCustomNotificationPosition ?? "top-left",
-            [generateAchievementCustomNotificationTest(t, language)]
-          );
-=======
           this.showTestNotification();
->>>>>>> 5475708b
         }, 1000);
       }
     });
