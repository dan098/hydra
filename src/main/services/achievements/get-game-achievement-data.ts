import { HydraApi } from "../hydra-api";
import type { GameShop, SteamAchievement } from "@types";
import { UserNotLoggedInError } from "@shared";
import { logger } from "../logger";
import { db, gameAchievementsSublevel, levelKeys } from "@main/level";

export const getGameAchievementData = async (
  objectId: string,
  shop: GameShop,
  useCachedData: boolean
) => {
  const cachedAchievements = await gameAchievementsSublevel.get(
    levelKeys.game(shop, objectId)
  );

  if (cachedAchievements && useCachedData)
    return cachedAchievements.achievements;

  const language = await db
    .get<string, string>(levelKeys.language, {
      valueEncoding: "utf-8",
    })
    .then((language) => language || "en");

  return HydraApi.get<SteamAchievement[]>("/games/achievements", {
    shop,
    objectId,
    language,
  })
    .then(async (achievements) => {
      await gameAchievementsSublevel.put(levelKeys.game(shop, objectId), {
        unlockedAchievements: cachedAchievements?.unlockedAchievements ?? [],
        achievements,
      });

      return achievements;
    })
    .catch((err) => {
      if (err instanceof UserNotLoggedInError) {
        throw err;
      }

<<<<<<< HEAD
      logger.error("Failed to get game achievements", err);
=======
      logger.error("Failed to get game achievements for", objectId, err);
>>>>>>> 110131f1

      return [];
    });
};<|MERGE_RESOLUTION|>--- conflicted
+++ resolved
@@ -40,11 +40,7 @@
         throw err;
       }
 
-<<<<<<< HEAD
-      logger.error("Failed to get game achievements", err);
-=======
       logger.error("Failed to get game achievements for", objectId, err);
->>>>>>> 110131f1
 
       return [];
     });
