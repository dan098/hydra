--- conflicted
+++ resolved
@@ -1,14 +1,4 @@
-<<<<<<< HEAD
 import { DownloadManager, logger, Ludusavi, startMainLoop } from "./services";
-=======
-import {
-  Crypto,
-  DownloadManager,
-  logger,
-  Ludusavi,
-  startMainLoop,
-} from "./services";
->>>>>>> 110131f1
 import { RealDebridClient } from "./services/download/real-debrid";
 import { HydraApi } from "./services/hydra-api";
 import { uploadGamesBatch } from "./services/library-sync";
@@ -24,8 +14,6 @@
 } from "./level";
 import { Auth, User, type UserPreferences } from "@types";
 import { knexClient } from "./knex-client";
-<<<<<<< HEAD
-=======
 import { TorBoxClient } from "./services/download/torbox";
 
 export const loadState = async () => {
@@ -33,7 +21,6 @@
     await db.put<string, boolean>(levelKeys.sqliteMigrationDone, true, {
       valueEncoding: "json",
     });
->>>>>>> 110131f1
 
     return db.get<string, UserPreferences | null>(levelKeys.userPreferences, {
       valueEncoding: "json",
@@ -45,17 +32,11 @@
   Aria2.spawn();
 
   if (userPreferences?.realDebridApiToken) {
-<<<<<<< HEAD
     RealDebridClient.authorize(userPreferences.realDebridApiToken);
-=======
-    RealDebridClient.authorize(
-      Crypto.decrypt(userPreferences.realDebridApiToken)
-    );
   }
 
   if (userPreferences?.torBoxApiToken) {
-    TorBoxClient.authorize(Crypto.decrypt(userPreferences.torBoxApiToken));
->>>>>>> 110131f1
+    TorBoxClient.authorize(userPreferences.torBoxApiToken);
   }
 
   Ludusavi.addManifestToLudusaviConfig();
@@ -76,7 +57,6 @@
     });
 
   const [nextItemOnQueue] = downloads;
-<<<<<<< HEAD
 
   const downloadsToSeed = downloads.filter(
     (download) =>
@@ -86,17 +66,6 @@
       download.uri !== null
   );
 
-=======
-
-  const downloadsToSeed = downloads.filter(
-    (download) =>
-      download.shouldSeed &&
-      download.downloader === Downloader.Torrent &&
-      download.progress === 1 &&
-      download.uri !== null
-  );
-
->>>>>>> 110131f1
   await DownloadManager.startRPC(nextItemOnQueue, downloadsToSeed);
 
   startMainLoop();
@@ -142,31 +111,11 @@
       if (userPreferences.length > 0) {
         const { realDebridApiToken, ...rest } = userPreferences[0];
 
-<<<<<<< HEAD
-        await db.put(levelKeys.userPreferences, {
-          ...rest,
-          realDebridApiToken,
-          preferQuitInsteadOfHiding: rest.preferQuitInsteadOfHiding === 1,
-          runAtStartup: rest.runAtStartup === 1,
-          startMinimized: rest.startMinimized === 1,
-          disableNsfwAlert: rest.disableNsfwAlert === 1,
-          seedAfterDownloadComplete: rest.seedAfterDownloadComplete === 1,
-          showHiddenAchievementsDescription:
-            rest.showHiddenAchievementsDescription === 1,
-          downloadNotificationsEnabled: rest.downloadNotificationsEnabled === 1,
-          repackUpdatesNotificationsEnabled:
-            rest.repackUpdatesNotificationsEnabled === 1,
-          achievementNotificationsEnabled:
-            rest.achievementNotificationsEnabled === 1,
-        });
-=======
         await db.put<string, UserPreferences>(
           levelKeys.userPreferences,
           {
             ...rest,
-            realDebridApiToken: realDebridApiToken
-              ? Crypto.encrypt(realDebridApiToken)
-              : null,
+            realDebridApiToken,
             preferQuitInsteadOfHiding: rest.preferQuitInsteadOfHiding === 1,
             runAtStartup: rest.runAtStartup === 1,
             startMinimized: rest.startMinimized === 1,
@@ -183,7 +132,6 @@
           },
           { valueEncoding: "json" }
         );
->>>>>>> 110131f1
 
         if (rest.language) {
           await db.put(levelKeys.language, rest.language);
@@ -233,13 +181,8 @@
         await db.put<string, Auth>(
           levelKeys.auth,
           {
-<<<<<<< HEAD
             accessToken: users[0].accessToken,
             refreshToken: users[0].refreshToken,
-=======
-            accessToken: Crypto.encrypt(users[0].accessToken),
-            refreshToken: Crypto.encrypt(users[0].refreshToken),
->>>>>>> 110131f1
             tokenExpirationTimestamp: users[0].tokenExpirationTimestamp,
           },
           {
@@ -258,20 +201,4 @@
     migrateAchievements,
     migrateUser,
   ]);
-<<<<<<< HEAD
-};
-
-migrateFromSqlite().then(async () => {
-  await db.put<string, boolean>(levelKeys.sqliteMigrationDone, true, {
-    valueEncoding: "json",
-  });
-
-  db.get<string, UserPreferences>(levelKeys.userPreferences, {
-    valueEncoding: "json",
-  }).then((userPreferences) => {
-    loadState(userPreferences);
-  });
-});
-=======
-};
->>>>>>> 110131f1
+};