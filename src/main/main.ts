--- conflicted
+++ resolved
@@ -12,10 +12,6 @@
 import { downloadsSublevel } from "./level/sublevels/downloads";
 import { sortBy } from "lodash-es";
 import { Downloader } from "@shared";
-<<<<<<< HEAD
-import { IsNull, Not } from "typeorm";
-import { TorBoxClient } from "./services/download/torbox";
-=======
 import {
   gameAchievementsSublevel,
   gamesSublevel,
@@ -30,7 +26,6 @@
     await db.put<string, boolean>(levelKeys.sqliteMigrationDone, true, {
       valueEncoding: "json",
     });
->>>>>>> 732a00c3
 
     return db.get<string, UserPreferences>(levelKeys.userPreferences, {
       valueEncoding: "json",
@@ -42,17 +37,9 @@
   Aria2.spawn();
 
   if (userPreferences?.realDebridApiToken) {
-<<<<<<< HEAD
-    RealDebridClient.authorize(userPreferences.realDebridApiToken);
-  }
-
-  if (userPreferences?.torBoxApiToken) {
-    TorBoxClient.authorize(userPreferences?.torBoxApiToken);
-=======
     RealDebridClient.authorize(
       Crypto.decrypt(userPreferences.realDebridApiToken)
     );
->>>>>>> 732a00c3
   }
 
   Ludusavi.addManifestToLudusaviConfig();
