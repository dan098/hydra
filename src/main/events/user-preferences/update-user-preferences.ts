--- conflicted
+++ resolved
@@ -3,17 +3,14 @@
 import type { UserPreferences } from "@types";
 import i18next from "i18next";
 import { db, levelKeys } from "@main/level";
-<<<<<<< HEAD
 import { Crypto } from "@main/services";
-=======
 import { patchUserProfile } from "../profile/update-profile";
->>>>>>> 732a00c3
 
 const updateUserPreferences = async (
   _event: Electron.IpcMainInvokeEvent,
   preferences: Partial<UserPreferences>
 ) => {
-  const userPreferences = await db.get<string, UserPreferences>(
+  const userPreferences = await db.get<string, UserPreferences | null>(
     levelKeys.userPreferences,
     { valueEncoding: "json" }
   );
@@ -33,6 +30,10 @@
     );
   }
 
+  if (!preferences.downloadsPath) {
+    preferences.downloadsPath = null;
+  }
+
   await db.put<string, UserPreferences>(
     levelKeys.userPreferences,
     {
