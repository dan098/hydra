--- conflicted
+++ resolved
@@ -7,11 +7,6 @@
 
 const state = { games: Array<Steam250Game>(), index: 0 };
 
-<<<<<<< HEAD
-const getRandomGame = async () => {
-  return getRandomSteam250List().then(async (games) => {
-    const shuffledList = shuffle(games);
-=======
 const getRandomGame = async (_event: Electron.IpcMainInvokeEvent) => {
   if (state.games.length == 0) {
     const steam250List = await getSteam250List();
@@ -31,7 +26,6 @@
   }
 
   const resultObjectId = state.games[state.index].objectID;
->>>>>>> 7bc4cd20
 
   state.index += 1;
 
@@ -40,18 +34,7 @@
     state.games = shuffle(state.games);
   }
 
-<<<<<<< HEAD
-        if (results.length) {
-          return results[0].objectID;
-        }
-      }
-    }
-
-    return null;
-  });
-=======
   return resultObjectId;
->>>>>>> 7bc4cd20
 };
 
 registerEvent(getRandomGame, {
