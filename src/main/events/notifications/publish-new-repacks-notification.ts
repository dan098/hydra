--- conflicted
+++ resolved
@@ -10,11 +10,7 @@
 ) => {
   if (newRepacksCount < 1) return;
 
-<<<<<<< HEAD
-  const userPreferences = await db.get<string, UserPreferences>(
-=======
   const userPreferences = await db.get<string, UserPreferences | null>(
->>>>>>> 110131f1
     levelKeys.userPreferences,
     {
       valueEncoding: "json",
