import { registerEvent } from "../register-event";
import { DownloadManager, HydraApi, gamesPlaytime } from "@main/services";
<<<<<<< HEAD
import { dataSource } from "@main/data-source";
import { DownloadQueue, Game, UserAuth, UserSubscription } from "@main/entity";
=======
import { PythonRPC } from "@main/services/python-rpc";
import { db, downloadsSublevel, gamesSublevel, levelKeys } from "@main/level";
>>>>>>> 732a00c3

const signOut = async (_event: Electron.IpcMainInvokeEvent) => {
  const databaseOperations = db
    .batch([
      {
        type: "del",
        key: levelKeys.auth,
      },
      {
        type: "del",
        key: levelKeys.user,
      },
    ])
    .then(() => {
      /* Removes all games being played */
      gamesPlaytime.clear();

      return Promise.all([gamesSublevel.clear(), downloadsSublevel.clear()]);
    });

  /* Cancels any ongoing downloads */
  DownloadManager.cancelDownload();

  HydraApi.handleSignOut();

  await Promise.all([
    databaseOperations,
    HydraApi.post("/auth/logout").catch(() => {}),
  ]);
};

registerEvent("signOut", signOut);<|MERGE_RESOLUTION|>--- conflicted
+++ resolved
@@ -1,12 +1,7 @@
 import { registerEvent } from "../register-event";
 import { DownloadManager, HydraApi, gamesPlaytime } from "@main/services";
-<<<<<<< HEAD
-import { dataSource } from "@main/data-source";
-import { DownloadQueue, Game, UserAuth, UserSubscription } from "@main/entity";
-=======
 import { PythonRPC } from "@main/services/python-rpc";
 import { db, downloadsSublevel, gamesSublevel, levelKeys } from "@main/level";
->>>>>>> 732a00c3
 
 const signOut = async (_event: Electron.IpcMainInvokeEvent) => {
   const databaseOperations = db
