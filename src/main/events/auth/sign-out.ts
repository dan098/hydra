import { registerEvent } from "../register-event";
import { DownloadManager, HydraApi, gamesPlaytime } from "@main/services";
<<<<<<< HEAD
import { PythonRPC } from "@main/services/python-rpc";
=======
>>>>>>> 110131f1
import { db, downloadsSublevel, gamesSublevel, levelKeys } from "@main/level";

const signOut = async (_event: Electron.IpcMainInvokeEvent) => {
  const databaseOperations = db
    .batch([
      {
        type: "del",
        key: levelKeys.auth,
      },
      {
        type: "del",
        key: levelKeys.user,
      },
    ])
    .then(() => {
      /* Removes all games being played */
      gamesPlaytime.clear();

      return Promise.all([gamesSublevel.clear(), downloadsSublevel.clear()]);
    });

  /* Cancels any ongoing downloads */
  DownloadManager.cancelDownload();

  HydraApi.handleSignOut();

  await Promise.all([
    databaseOperations,
    HydraApi.post("/auth/logout").catch(() => {}),
  ]);
};

registerEvent("signOut", signOut);<|MERGE_RESOLUTION|>--- conflicted
+++ resolved
@@ -1,9 +1,5 @@
 import { registerEvent } from "../register-event";
 import { DownloadManager, HydraApi, gamesPlaytime } from "@main/services";
-<<<<<<< HEAD
-import { PythonRPC } from "@main/services/python-rpc";
-=======
->>>>>>> 110131f1
 import { db, downloadsSublevel, gamesSublevel, levelKeys } from "@main/level";
 
 const signOut = async (_event: Electron.IpcMainInvokeEvent) => {
