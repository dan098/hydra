import { getSteamGameIconUrl, writePipe } from "@main/services";
import { gameRepository, repackRepository } from "@main/repository";
import { GameStatus } from "@main/constants";

import { registerEvent } from "../register-event";

import type { GameShop } from "@types";
import { getImageBase64 } from "@main/helpers";
import { In } from "typeorm";

const startGameDownload = async (
  _event: Electron.IpcMainInvokeEvent,
  repackId: number,
  objectID: string,
  title: string,
  gameShop: GameShop,
  downloadPath: string
) => {
  const [game, repack] = await Promise.all([
    gameRepository.findOne({
      where: {
        objectID,
      },
    }),
    repackRepository.findOne({
      where: {
        id: repackId,
      },
    }),
  ]);

  if (!repack) return;

  if (game?.status === GameStatus.Downloading) {
    return;
  }

  writePipe.write({ action: "pause" });

  await gameRepository.update(
    {
      status: In([
        GameStatus.Downloading,
        GameStatus.DownloadingMetadata,
        GameStatus.CheckingFiles,
      ]),
    },
    { status: GameStatus.Paused }
  );

  if (game) {
    await gameRepository.update(
      {
        id: game.id,
      },
      {
        status: GameStatus.DownloadingMetadata,
        downloadPath: downloadPath,
        repack: { id: repackId },
        isDeleted: false,
      }
    );

    writePipe.write({
      action: "start",
      game_id: game.id,
      magnet: repack.magnet,
      save_path: downloadPath,
    });

    game.status = GameStatus.DownloadingMetadata;

<<<<<<< HEAD
=======
    writePipe.write({
      action: "start",
      game_id: game.id,
      magnet: repack.magnet,
      save_path: downloadPath,
    });

>>>>>>> d0d5b597
    return game;
  } else {
    const iconUrl = await getImageBase64(await getSteamGameIconUrl(objectID));

    const createdGame = await gameRepository.save({
      title,
      iconUrl,
      objectID,
      shop: gameShop,
      status: GameStatus.DownloadingMetadata,
      downloadPath: downloadPath,
      repack: { id: repackId },
    });

    writePipe.write({
      action: "start",
      game_id: createdGame.id,
      magnet: repack.magnet,
      save_path: downloadPath,
    });

    const { repack: _, ...rest } = createdGame;

    return rest;
  }
};

registerEvent(startGameDownload, {
  name: "startGameDownload",
});<|MERGE_RESOLUTION|>--- conflicted
+++ resolved
@@ -70,16 +70,6 @@
 
     game.status = GameStatus.DownloadingMetadata;
 
-<<<<<<< HEAD
-=======
-    writePipe.write({
-      action: "start",
-      game_id: game.id,
-      magnet: repack.magnet,
-      save_path: downloadPath,
-    });
-
->>>>>>> d0d5b597
     return game;
   } else {
     const iconUrl = await getImageBase64(await getSteamGameIconUrl(objectID));
