--- conflicted
+++ resolved
@@ -85,11 +85,7 @@
     WindowManager.createMainWindow();
   }
 
-<<<<<<< HEAD
-  const [, path] = commandLine.pop()!.split("://");
-=======
   const [, path] = commandLine.pop()?.split("://") ?? [];
->>>>>>> c44fb156
   if (path) WindowManager.redirect(path);
 });
 
