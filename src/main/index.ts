--- conflicted
+++ resolved
@@ -84,17 +84,10 @@
     WindowManager.createMainWindow();
   }
 
-<<<<<<< HEAD
-  const [, path] = commandLine.pop()?.split("://") ?? [];
-  if (path) {
-    WindowManager.redirect(path);
-  }
-=======
   // const [, path] = commandLine.pop()?.split("://") ?? [];
   // if (path) {
   //   WindowManager.redirect(path);
   // }
->>>>>>> abe9e309
 });
 
 // app.on("open-url", (_event, url) => {
