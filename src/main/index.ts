--- conflicted
+++ resolved
@@ -19,11 +19,8 @@
 const gotTheLock = app.requestSingleInstanceLock();
 if (!gotTheLock) app.quit();
 
-<<<<<<< HEAD
-=======
 app.commandLine.appendSwitch("--no-sandbox");
 
->>>>>>> f31ae47a
 i18n.init({
   resources,
   lng: "en",
