import { app, BrowserWindow, net, protocol } from "electron";
import { init } from "@sentry/electron/main";
import updater from "electron-updater";
import i18n from "i18next";
import path from "node:path";
import url from "node:url";
import fs from "node:fs";
import { electronApp, optimizer } from "@electron-toolkit/utils";
import { logger, PythonInstance, WindowManager } from "@main/services";
import { dataSource } from "@main/data-source";
import resources from "@locales";
import { userPreferencesRepository } from "@main/repository";
import { knexClient, migrationConfig } from "./knex-client";
import { databaseDirectory } from "./constants";

const { autoUpdater } = updater;

autoUpdater.setFeedURL({
  provider: "github",
  owner: "hydralauncher",
  repo: "hydra",
});

autoUpdater.logger = logger;

const gotTheLock = app.requestSingleInstanceLock();
if (!gotTheLock) app.quit();

if (import.meta.env.MAIN_VITE_SENTRY_DSN) {
  init({
    dsn: import.meta.env.MAIN_VITE_SENTRY_DSN,
  });
}

app.commandLine.appendSwitch("--no-sandbox");

i18n.init({
  resources,
  lng: "en",
  fallbackLng: "en",
  interpolation: {
    escapeValue: false,
  },
});

const PROTOCOL = "hydralauncher";

if (process.defaultApp) {
  if (process.argv.length >= 2) {
    app.setAsDefaultProtocolClient(PROTOCOL, process.execPath, [
      path.resolve(process.argv[1]),
    ]);
  }
} else {
  app.setAsDefaultProtocolClient(PROTOCOL);
}

const runMigrations = async () => {
  if (!fs.existsSync(databaseDirectory)) {
    fs.mkdirSync(databaseDirectory, { recursive: true });
  }

  await knexClient.migrate.list(migrationConfig).then((result) => {
    logger.log(
      "Migrations to run:",
      result[1].map((migration) => migration.name)
    );
  });

  await knexClient.migrate.latest(migrationConfig);
};

// This method will be called when Electron has finished
// initialization and is ready to create browser windows.
// Some APIs can only be used after this event occurs.
app.whenReady().then(async () => {
  electronApp.setAppUserModelId("gg.hydralauncher.hydra");

  protocol.handle("local", (request) => {
    const filePath = request.url.slice("local:".length);
    return net.fetch(url.pathToFileURL(decodeURI(filePath)).toString());
  });

  await runMigrations()
    .then(() => {
      logger.log("Migrations executed successfully");
    })
    .catch((err) => {
      logger.log("Migrations failed to run:", err);
    });

  await dataSource.initialize();

  await import("./main");

  const userPreferences = await userPreferencesRepository.findOne({
    where: { id: 1 },
  });

  if (userPreferences?.language) {
    i18n.changeLanguage(userPreferences.language);
  }

<<<<<<< HEAD
  WindowManager.createMainWindow();
=======
  if (!process.argv.includes("--hidden")) {
    WindowManager.createMainWindow();
  }

  WindowManager.createNotificationWindow();
>>>>>>> 76003084
  WindowManager.createSystemTray(userPreferences?.language || "en");
});

app.on("browser-window-created", (_, window) => {
  optimizer.watchWindowShortcuts(window);
});

const handleDeepLinkPath = (uri?: string) => {
  if (!uri) return;

  try {
    const url = new URL(uri);

    if (url.host === "install-source") {
      WindowManager.redirect(`settings${url.search}`);
    }
  } catch (error) {
    logger.error("Error handling deep link", uri, error);
  }
};

app.on("second-instance", (_event, commandLine) => {
  // Someone tried to run a second instance, we should focus our window.
  if (WindowManager.mainWindow) {
    if (WindowManager.mainWindow.isMinimized())
      WindowManager.mainWindow.restore();

    WindowManager.mainWindow.focus();
  } else {
    WindowManager.createMainWindow();
  }

  handleDeepLinkPath(commandLine.pop());
});

app.on("open-url", (_event, url) => {
  handleDeepLinkPath(url);
});

// Quit when all windows are closed, except on macOS. There, it's common
// for applications and their menu bar to stay active until the user quits
// explicitly with Cmd + Q.
app.on("window-all-closed", () => {
  WindowManager.mainWindow = null;
});

app.on("before-quit", () => {
  /* Disconnects libtorrent */
  PythonInstance.kill();
});

app.on("activate", () => {
  // On OS X it's common to re-create a window in the app when the
  // dock icon is clicked and there are no other windows open.
  if (BrowserWindow.getAllWindows().length === 0) {
    WindowManager.createMainWindow();
  }
});

// In this file you can include the rest of your app's specific main process
// code. You can also put them in separate files and import them here.<|MERGE_RESOLUTION|>--- conflicted
+++ resolved
@@ -101,15 +101,10 @@
     i18n.changeLanguage(userPreferences.language);
   }
 
-<<<<<<< HEAD
-  WindowManager.createMainWindow();
-=======
   if (!process.argv.includes("--hidden")) {
     WindowManager.createMainWindow();
   }
 
-  WindowManager.createNotificationWindow();
->>>>>>> 76003084
   WindowManager.createSystemTray(userPreferences?.language || "en");
 });
 
