import { app, BrowserWindow, net, protocol } from "electron";
import updater from "electron-updater";
import i18n from "i18next";
import path from "node:path";
import url from "node:url";
import { electronApp, optimizer } from "@electron-toolkit/utils";
import { logger, WindowManager } from "@main/services";
import resources from "@locales";
import { PythonRPC } from "./services/python-rpc";
import { Aria2 } from "./services/aria2";
import { db, levelKeys } from "./level";
<<<<<<< HEAD
=======
import { loadState } from "./main";
>>>>>>> 110131f1

const { autoUpdater } = updater;

autoUpdater.setFeedURL({
  provider: "github",
  owner: "hydralauncher",
  repo: "hydra",
});

autoUpdater.logger = logger;

const gotTheLock = app.requestSingleInstanceLock();
if (!gotTheLock) app.quit();

app.commandLine.appendSwitch("--no-sandbox");

i18n.init({
  resources,
  lng: "en",
  fallbackLng: "en",
  interpolation: {
    escapeValue: false,
  },
});

const PROTOCOL = "hydralauncher";

if (process.defaultApp) {
  if (process.argv.length >= 2) {
    app.setAsDefaultProtocolClient(PROTOCOL, process.execPath, [
      path.resolve(process.argv[1]),
    ]);
  }
} else {
  app.setAsDefaultProtocolClient(PROTOCOL);
}

// This method will be called when Electron has finished
// initialization and is ready to create browser windows.
// Some APIs can only be used after this event occurs.
app.whenReady().then(async () => {
  electronApp.setAppUserModelId("gg.hydralauncher.hydra");

  protocol.handle("local", (request) => {
    const filePath = request.url.slice("local:".length);
    return net.fetch(url.pathToFileURL(decodeURI(filePath)).toString());
  });

<<<<<<< HEAD
  await import("./main");
=======
  await loadState();
>>>>>>> 110131f1

  const language = await db.get<string, string>(levelKeys.language, {
    valueEncoding: "utf-8",
  });

  if (language) i18n.changeLanguage(language);

  if (!process.argv.includes("--hidden")) {
    WindowManager.createMainWindow();
  }

  WindowManager.createSystemTray(language || "en");
});

app.on("browser-window-created", (_, window) => {
  optimizer.watchWindowShortcuts(window);
});

const handleDeepLinkPath = (uri?: string) => {
  if (!uri) return;

  try {
    const url = new URL(uri);

    if (url.host === "install-source") {
      WindowManager.redirect(`settings${url.search}`);
    }
  } catch (error) {
    logger.error("Error handling deep link", uri, error);
  }
};

app.on("second-instance", (_event, commandLine) => {
  // Someone tried to run a second instance, we should focus our window.
  if (WindowManager.mainWindow) {
    if (WindowManager.mainWindow.isMinimized())
      WindowManager.mainWindow.restore();

    WindowManager.mainWindow.focus();
  } else {
    WindowManager.createMainWindow();
  }

  handleDeepLinkPath(commandLine.pop());
});

app.on("open-url", (_event, url) => {
  handleDeepLinkPath(url);
});

// Quit when all windows are closed, except on macOS. There, it's common
// for applications and their menu bar to stay active until the user quits
// explicitly with Cmd + Q.
app.on("window-all-closed", () => {
  WindowManager.mainWindow = null;
});

app.on("before-quit", () => {
  /* Disconnects libtorrent */
  PythonRPC.kill();
  Aria2.kill();
});

app.on("activate", () => {
  // On OS X it's common to re-create a window in the app when the
  // dock icon is clicked and there are no other windows open.
  if (BrowserWindow.getAllWindows().length === 0) {
    WindowManager.createMainWindow();
  }
});

// In this file you can include the rest of your app's specific main process
// code. You can also put them in separate files and import them here.<|MERGE_RESOLUTION|>--- conflicted
+++ resolved
@@ -9,10 +9,7 @@
 import { PythonRPC } from "./services/python-rpc";
 import { Aria2 } from "./services/aria2";
 import { db, levelKeys } from "./level";
-<<<<<<< HEAD
-=======
 import { loadState } from "./main";
->>>>>>> 110131f1
 
 const { autoUpdater } = updater;
 
@@ -61,11 +58,7 @@
     return net.fetch(url.pathToFileURL(decodeURI(filePath)).toString());
   });
 
-<<<<<<< HEAD
-  await import("./main");
-=======
   await loadState();
->>>>>>> 110131f1
 
   const language = await db.get<string, string>(levelKeys.language, {
     valueEncoding: "utf-8",
