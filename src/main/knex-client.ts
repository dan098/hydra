import knex, { Knex } from "knex";
import { databasePath } from "./constants";
import { Hydra2_0_3 } from "./migrations/20240830143811_Hydra_2_0_3";
import { RepackUris } from "./migrations/20240830143906_RepackUris";
import { UpdateUserLanguage } from "./migrations/20240913213944_update_user_language";
import { EnsureRepackUris } from "./migrations/20240915035339_ensure_repack_uris";
import { app } from "electron";
import { FixMissingColumns } from "./migrations/20240918001920_FixMissingColumns";
import { CreateGameAchievement } from "./migrations/20240919030940_create_game_achievement";
import { AddAchievementNotificationPreference } from "./migrations/20241013012900_add_achievement_notification_preference";
import { CreateUserSubscription } from "./migrations/20241015235142_create_user_subscription";
import { AddBackgroundImageUrl } from "./migrations/20241016100249_add_background_image_url";
import { AddWinePrefixToGame } from "./migrations/20241019081648_add_wine_prefix_to_game";
import { AddStartMinimizedColumn } from "./migrations/20241030171454_add_start_minimized_column";
import { AddDisableNsfwAlertColumn } from "./migrations/20241106053733_add_disable_nsfw_alert_column";
<<<<<<< HEAD
import { AddShouldSeedColumn } from "./migrations/20241108200154_add_should_seed_colum";
import { AddSeedAfterDownloadColumn } from "./migrations/20241108201806_add_seed_after_download";
=======
import { AddHiddenAchievementDescriptionColumn } from "./migrations/20241216140633_add_hidden_achievement_description_column ";

>>>>>>> 2c09520f
export type HydraMigration = Knex.Migration & { name: string };

class MigrationSource implements Knex.MigrationSource<HydraMigration> {
  getMigrations(): Promise<HydraMigration[]> {
    return Promise.resolve([
      Hydra2_0_3,
      RepackUris,
      UpdateUserLanguage,
      EnsureRepackUris,
      FixMissingColumns,
      CreateGameAchievement,
      AddAchievementNotificationPreference,
      CreateUserSubscription,
      AddBackgroundImageUrl,
      AddWinePrefixToGame,
      AddStartMinimizedColumn,
      AddDisableNsfwAlertColumn,
<<<<<<< HEAD
      AddShouldSeedColumn,
      AddSeedAfterDownloadColumn,
=======
      AddHiddenAchievementDescriptionColumn,
>>>>>>> 2c09520f
    ]);
  }
  getMigrationName(migration: HydraMigration): string {
    return migration.name;
  }
  getMigration(migration: HydraMigration): Promise<Knex.Migration> {
    return Promise.resolve(migration);
  }
}

export const knexClient = knex({
  debug: !app.isPackaged,
  client: "better-sqlite3",
  connection: {
    filename: databasePath,
  },
});

export const migrationConfig: Knex.MigratorConfig = {
  migrationSource: new MigrationSource(),
};<|MERGE_RESOLUTION|>--- conflicted
+++ resolved
@@ -13,13 +13,10 @@
 import { AddWinePrefixToGame } from "./migrations/20241019081648_add_wine_prefix_to_game";
 import { AddStartMinimizedColumn } from "./migrations/20241030171454_add_start_minimized_column";
 import { AddDisableNsfwAlertColumn } from "./migrations/20241106053733_add_disable_nsfw_alert_column";
-<<<<<<< HEAD
 import { AddShouldSeedColumn } from "./migrations/20241108200154_add_should_seed_colum";
 import { AddSeedAfterDownloadColumn } from "./migrations/20241108201806_add_seed_after_download";
-=======
 import { AddHiddenAchievementDescriptionColumn } from "./migrations/20241216140633_add_hidden_achievement_description_column ";
 
->>>>>>> 2c09520f
 export type HydraMigration = Knex.Migration & { name: string };
 
 class MigrationSource implements Knex.MigrationSource<HydraMigration> {
@@ -37,12 +34,9 @@
       AddWinePrefixToGame,
       AddStartMinimizedColumn,
       AddDisableNsfwAlertColumn,
-<<<<<<< HEAD
       AddShouldSeedColumn,
       AddSeedAfterDownloadColumn,
-=======
       AddHiddenAchievementDescriptionColumn,
->>>>>>> 2c09520f
     ]);
   }
   getMigrationName(migration: HydraMigration): string {
