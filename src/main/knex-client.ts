import knex from "knex";
import { databasePath } from "./constants";
import { app } from "electron";
<<<<<<< HEAD
import { FixMissingColumns } from "./migrations/20240918001920_FixMissingColumns";
import { CreateGameAchievement } from "./migrations/20240919030940_create_game_achievement";
import { AddAchievementNotificationPreference } from "./migrations/20241013012900_add_achievement_notification_preference";
import { CreateUserSubscription } from "./migrations/20241015235142_create_user_subscription";
import { AddBackgroundImageUrl } from "./migrations/20241016100249_add_background_image_url";
import { AddWinePrefixToGame } from "./migrations/20241019081648_add_wine_prefix_to_game";
import { AddStartMinimizedColumn } from "./migrations/20241030171454_add_start_minimized_column";
import { AddDisableNsfwAlertColumn } from "./migrations/20241106053733_add_disable_nsfw_alert_column";
import { AddShouldSeedColumn } from "./migrations/20241108200154_add_should_seed_colum";
import { AddSeedAfterDownloadColumn } from "./migrations/20241108201806_add_seed_after_download";
import { AddHiddenAchievementDescriptionColumn } from "./migrations/20241216140633_add_hidden_achievement_description_column ";
import { AddLaunchOptionsColumnToGame } from "./migrations/20241226044022_add_launch_options_column_to_game";
import { AddTorBoxApiToken } from "./migrations/20250111182229_add_torbox_api_token_column";

export type HydraMigration = Knex.Migration & { name: string };

class MigrationSource implements Knex.MigrationSource<HydraMigration> {
  getMigrations(): Promise<HydraMigration[]> {
    return Promise.resolve([
      Hydra2_0_3,
      RepackUris,
      UpdateUserLanguage,
      EnsureRepackUris,
      FixMissingColumns,
      CreateGameAchievement,
      AddAchievementNotificationPreference,
      CreateUserSubscription,
      AddBackgroundImageUrl,
      AddWinePrefixToGame,
      AddStartMinimizedColumn,
      AddDisableNsfwAlertColumn,
      AddShouldSeedColumn,
      AddSeedAfterDownloadColumn,
      AddHiddenAchievementDescriptionColumn,
      AddLaunchOptionsColumnToGame,
      AddTorBoxApiToken,
    ]);
  }
  getMigrationName(migration: HydraMigration): string {
    return migration.name;
  }
  getMigration(migration: HydraMigration): Promise<Knex.Migration> {
    return Promise.resolve(migration);
  }
}
=======
>>>>>>> 732a00c3

export const knexClient = knex({
  debug: !app.isPackaged,
  client: "better-sqlite3",
  connection: {
    filename: databasePath,
  },
});<|MERGE_RESOLUTION|>--- conflicted
+++ resolved
@@ -1,54 +1,6 @@
 import knex from "knex";
 import { databasePath } from "./constants";
 import { app } from "electron";
-<<<<<<< HEAD
-import { FixMissingColumns } from "./migrations/20240918001920_FixMissingColumns";
-import { CreateGameAchievement } from "./migrations/20240919030940_create_game_achievement";
-import { AddAchievementNotificationPreference } from "./migrations/20241013012900_add_achievement_notification_preference";
-import { CreateUserSubscription } from "./migrations/20241015235142_create_user_subscription";
-import { AddBackgroundImageUrl } from "./migrations/20241016100249_add_background_image_url";
-import { AddWinePrefixToGame } from "./migrations/20241019081648_add_wine_prefix_to_game";
-import { AddStartMinimizedColumn } from "./migrations/20241030171454_add_start_minimized_column";
-import { AddDisableNsfwAlertColumn } from "./migrations/20241106053733_add_disable_nsfw_alert_column";
-import { AddShouldSeedColumn } from "./migrations/20241108200154_add_should_seed_colum";
-import { AddSeedAfterDownloadColumn } from "./migrations/20241108201806_add_seed_after_download";
-import { AddHiddenAchievementDescriptionColumn } from "./migrations/20241216140633_add_hidden_achievement_description_column ";
-import { AddLaunchOptionsColumnToGame } from "./migrations/20241226044022_add_launch_options_column_to_game";
-import { AddTorBoxApiToken } from "./migrations/20250111182229_add_torbox_api_token_column";
-
-export type HydraMigration = Knex.Migration & { name: string };
-
-class MigrationSource implements Knex.MigrationSource<HydraMigration> {
-  getMigrations(): Promise<HydraMigration[]> {
-    return Promise.resolve([
-      Hydra2_0_3,
-      RepackUris,
-      UpdateUserLanguage,
-      EnsureRepackUris,
-      FixMissingColumns,
-      CreateGameAchievement,
-      AddAchievementNotificationPreference,
-      CreateUserSubscription,
-      AddBackgroundImageUrl,
-      AddWinePrefixToGame,
-      AddStartMinimizedColumn,
-      AddDisableNsfwAlertColumn,
-      AddShouldSeedColumn,
-      AddSeedAfterDownloadColumn,
-      AddHiddenAchievementDescriptionColumn,
-      AddLaunchOptionsColumnToGame,
-      AddTorBoxApiToken,
-    ]);
-  }
-  getMigrationName(migration: HydraMigration): string {
-    return migration.name;
-  }
-  getMigration(migration: HydraMigration): Promise<Knex.Migration> {
-    return Promise.resolve(migration);
-  }
-}
-=======
->>>>>>> 732a00c3
 
 export const knexClient = knex({
   debug: !app.isPackaged,
