export { default as en } from "./en/translation.json";
export { default as pt } from "./pt/translation.json";
export { default as es } from "./es/translation.json";
export { default as fr } from "./fr/translation.json";
<<<<<<< HEAD
export { default as hu } from "./hu/translation.json";
=======
export { default as it } from "./it/translation.json";
>>>>>>> 3d29e070
<|MERGE_RESOLUTION|>--- conflicted
+++ resolved
@@ -2,8 +2,5 @@
 export { default as pt } from "./pt/translation.json";
 export { default as es } from "./es/translation.json";
 export { default as fr } from "./fr/translation.json";
-<<<<<<< HEAD
 export { default as hu } from "./hu/translation.json";
-=======
-export { default as it } from "./it/translation.json";
->>>>>>> 3d29e070
+export { default as it } from "./it/translation.json";