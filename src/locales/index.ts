--- conflicted
+++ resolved
@@ -4,8 +4,5 @@
 export { default as fr } from "./fr/translation.json";
 export { default as hu } from "./hu/translation.json";
 export { default as it } from "./it/translation.json";
-<<<<<<< HEAD
 export { default as pl } from "./pl/translation.json";
-=======
-export { default as ru } from "./ru/translation.json";
->>>>>>> ffa55d98
+export { default as ru } from "./ru/translation.json";