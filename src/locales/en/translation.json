--- conflicted
+++ resolved
@@ -263,11 +263,8 @@
     "enable_achievement_notifications": "When an achievement is unlocked",
     "launch_minimized": "Launch Hydra minimized",
     "disable_nsfw_alert": "Disable NSFW alert",
-<<<<<<< HEAD
-    "seed_after_download_complete": "Seed after download complete"
-=======
+    "seed_after_download_complete": "Seed after download complete",
     "show_hidden_achievement_description": "Show hidden achievements description before unlocking them"
->>>>>>> 2c09520f
   },
   "notifications": {
     "download_complete": "Download complete",
