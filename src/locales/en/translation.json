{
  "language_name": "English",
  "app": {
    "successfully_signed_in": "Successfully signed in"
  },
  "home": {
    "featured": "Featured",
    "trending": "Trending",
    "surprise_me": "Surprise me",
    "no_results": "No results found",
    "start_typing": "Starting typing to search...",
    "hot": "🔥 Hot now",
    "weekly": "📅 Top games of the week"
  },
  "sidebar": {
    "catalogue": "Catalogue",
    "downloads": "Downloads",
    "settings": "Settings",
    "my_library": "My library",
    "downloading_metadata": "{{title}} (Downloading metadata…)",
    "paused": "{{title}} (Paused)",
    "downloading": "{{title}} ({{percentage}} - Downloading…)",
    "filter": "Filter library",
    "home": "Home",
    "queued": "{{title}} (Queued)",
    "game_has_no_executable": "Game has no executable selected",
    "sign_in": "Sign in",
    "friends": "Friends"
  },
  "header": {
    "search": "Search games",
    "home": "Home",
    "catalogue": "Catalogue",
    "downloads": "Downloads",
    "search_results": "Search results",
    "settings": "Settings",
    "version_available_install": "Version {{version}} available. Click here to restart and install.",
    "version_available_download": "Version {{version}} available. Click here to download."
  },
  "bottom_panel": {
    "no_downloads_in_progress": "No downloads in progress",
    "downloading_metadata": "Downloading {{title}} metadata…",
    "downloading": "Downloading {{title}}… ({{percentage}} complete) - Conclusion {{eta}} - {{speed}}",
    "calculating_eta": "Downloading {{title}}… ({{percentage}} complete) - Calculating remaining time…",
    "checking_files": "Checking {{title}} files… ({{percentage}} complete)"
  },
  "catalogue": {
    "next_page": "Next page",
    "previous_page": "Previous page"
  },
  "game_details": {
    "open_download_options": "Open download options",
    "download_options_zero": "No download option",
    "download_options_one": "{{count}} download option",
    "download_options_other": "{{count}} download options",
    "updated_at": "Updated {{updated_at}}",
    "install": "Install",
    "resume": "Resume",
    "pause": "Pause",
    "cancel": "Cancel",
    "remove": "Remove",
    "space_left_on_disk": "{{space}} left on disk",
    "eta": "Conclusion {{eta}}",
    "calculating_eta": "Calculating remaining time…",
    "downloading_metadata": "Downloading metadata…",
    "filter": "Filter repacks",
    "requirements": "System requirements",
    "minimum": "Minimum",
    "recommended": "Recommended",
    "paused": "Paused",
    "release_date": "Released on {{date}}",
    "publisher": "Published by {{publisher}}",
    "hours": "hours",
    "minutes": "minutes",
    "amount_hours": "{{amount}} hours",
    "amount_minutes": "{{amount}} minutes",
    "accuracy": "{{accuracy}}% accuracy",
    "add_to_library": "Add to library",
    "remove_from_library": "Remove from library",
    "no_downloads": "No downloads available",
    "play_time": "Played for {{amount}}",
    "last_time_played": "Last played {{period}}",
    "not_played_yet": "You haven't played {{title}} yet",
    "next_suggestion": "Next suggestion",
    "play": "Play",
    "deleting": "Deleting installer…",
    "close": "Close",
    "playing_now": "Playing now",
    "change": "Change",
    "repacks_modal_description": "Choose the repack you want to download",
    "select_folder_hint": "To change the default folder, go to the <0>Settings</0>",
    "download_now": "Download now",
    "no_shop_details": "Could not retrieve shop details.",
    "download_options": "Download options",
    "download_path": "Download path",
    "previous_screenshot": "Previous screenshot",
    "next_screenshot": "Next screenshot",
    "screenshot": "Screenshot {{number}}",
    "open_screenshot": "Open screenshot {{number}}",
    "download_settings": "Download settings",
    "downloader": "Downloader",
    "select_executable": "Select",
    "no_executable_selected": "No executable selected",
    "open_folder": "Open folder",
    "open_download_location": "See downloaded files",
    "create_shortcut": "Create desktop shortcut",
    "remove_files": "Remove files",
    "remove_from_library_title": "Are you sure?",
    "remove_from_library_description": "This will remove {{game}} from your library",
    "options": "Options",
    "executable_section_title": "Executable",
    "executable_section_description": "Path of the file that will be executed when \"Play\" is clicked",
    "downloads_secion_title": "Downloads",
    "downloads_section_description": "Check out updates or other versions of this game",
    "danger_zone_section_title": "Danger zone",
    "danger_zone_section_description": "Remove this game from your library or the files downloaded by Hydra",
    "download_in_progress": "Download in progress",
    "download_paused": "Download paused",
    "last_downloaded_option": "Last downloaded option",
    "create_shortcut_success": "Shortcut created successfully",
    "create_shortcut_error": "Error creating shortcut",
    "nsfw_content_title": "This game contains innapropriate content",
    "nsfw_content_description": "{{title}} contains content that may not be suitable for all ages. Are you sure you want to continue?",
    "allow_nsfw_content": "Continue",
    "refuse_nsfw_content": "Go back",
    "stats": "Stats",
    "download_count": "Downloads",
    "player_count": "Active players"
  },
  "activation": {
    "title": "Activate Hydra",
    "installation_id": "Installation ID:",
    "enter_activation_code": "Enter your activation code",
    "message": "If you don't know where to ask for this, then you shouldn't have this.",
    "activate": "Activate",
    "loading": "Loading…"
  },
  "downloads": {
    "resume": "Resume",
    "pause": "Pause",
    "eta": "Conclusion {{eta}}",
    "paused": "Paused",
    "verifying": "Verifying…",
    "completed": "Completed",
    "removed": "Not downloaded",
    "cancel": "Cancel",
    "filter": "Filter downloaded games",
    "remove": "Remove",
    "downloading_metadata": "Downloading metadata…",
    "deleting": "Deleting installer…",
    "delete": "Remove installer",
    "delete_modal_title": "Are you sure?",
    "delete_modal_description": "This will remove all the installation files from your computer",
    "install": "Install",
    "download_in_progress": "In progress",
    "queued_downloads": "Queued downloads",
    "downloads_completed": "Completed",
    "queued": "Queued",
    "no_downloads_title": "Such empty",
    "no_downloads_description": "You haven't downloaded anything with Hydra yet, but it's never too late to start.",
    "checking_files": "Checking files…"
  },
  "settings": {
    "downloads_path": "Downloads path",
    "change": "Update",
    "notifications": "Notifications",
    "enable_download_notifications": "When a download is complete",
    "enable_repack_list_notifications": "When a new repack is added",
    "real_debrid_api_token_label": "Real-Debrid API token",
    "quit_app_instead_hiding": "Don't hide Hydra when closing",
    "launch_with_system": "Launch Hydra on system start-up",
    "general": "General",
    "behavior": "Behavior",
    "download_sources": "Download sources",
    "language": "Language",
    "real_debrid_api_token": "API Token",
    "enable_real_debrid": "Enable Real-Debrid",
    "real_debrid_description": "Real-Debrid is an unrestricted downloader that allows you to download files instantly and at the best of your Internet speed.",
    "real_debrid_invalid_token": "Invalid API token",
    "real_debrid_api_token_hint": "You can get your API token <0>here</0>",
    "real_debrid_free_account_error": "The account \"{{username}}\" is a free account. Please subscribe to Real-Debrid",
    "real_debrid_linked_message": "Account \"{{username}}\" linked",
    "save_changes": "Save changes",
    "changes_saved": "Changes successfully saved",
    "download_sources_description": "Hydra will fetch the download links from these sources. The source URL must be a direct link to a .json file containing the download links.",
    "validate_download_source": "Validate",
    "remove_download_source": "Remove",
    "add_download_source": "Add source",
    "download_count_zero": "No download options",
    "download_count_one": "{{countFormatted}} download option",
    "download_count_other": "{{countFormatted}} download options",
    "download_source_url": "Download source URL",
    "add_download_source_description": "Insert the URL containing the .json file",
    "download_source_up_to_date": "Up-to-date",
    "download_source_errored": "Errored",
    "sync_download_sources": "Sync sources",
    "removed_download_source": "Download source removed",
    "added_download_source": "Added download source",
    "download_sources_synced": "All download sources are synced",
    "insert_valid_json_url": "Insert a valid JSON url",
    "found_download_option_zero": "No download option found",
    "found_download_option_one": "Found {{countFormatted}} download option",
    "found_download_option_other": "Found {{countFormatted}} download options",
    "import": "Import",
    "public": "Public",
    "private": "Private",
    "friends_only": "Friends only",
    "privacy": "Privacy",
    "profile_visibility": "Profile visibility",
    "profile_visibility_description": "Choose who can see your profile and library"
  },
  "notifications": {
    "download_complete": "Download complete",
    "game_ready_to_install": "{{title}} is ready to install",
    "repack_list_updated": "Repack list updated",
    "repack_count_one": "{{count}} repack added",
    "repack_count_other": "{{count}} repacks added",
    "new_update_available": "Version {{version}} available",
    "restart_to_install_update": "Restart Hydra to install the update"
  },
  "system_tray": {
    "open": "Open Hydra",
    "quit": "Quit"
  },
  "game_card": {
    "no_downloads": "No downloads available"
  },
  "binary_not_found_modal": {
    "title": "Programs not installed",
    "description": "Wine or Lutris executables were not found on your system",
    "instructions": "Check the correct way to install any of them on your Linux distro so that the game can run normally"
  },
  "modal": {
    "close": "Close button"
  },
  "forms": {
    "toggle_password_visibility": "Toggle password visibility"
  },
  "user_profile": {
    "amount_hours": "{{amount}} hours",
    "amount_minutes": "{{amount}} minutes",
    "last_time_played": "Last played {{period}}",
    "activity": "Recent activity",
    "library": "Library",
    "total_play_time": "Total playtime: {{amount}}",
    "no_recent_activity_title": "Hmmm… nothing here",
    "no_recent_activity_description": "You haven't played any games recently. It's time to change that!",
    "display_name": "Display name",
    "saving": "Saving",
    "save": "Save",
    "edit_profile": "Edit Profile",
    "saved_successfully": "Saved successfully",
    "try_again": "Please, try again",
    "sign_out_modal_title": "Are you sure?",
    "cancel": "Cancel",
    "successfully_signed_out": "Successfully signed out",
    "sign_out": "Sign out",
    "playing_for": "Playing for {{amount}}",
    "sign_out_modal_text": "Your library is linked with your current account. When signing out, your library will not be visible anymore, and any progress will not be saved. Continue with sign out?",
    "add_friends": "Add Friends",
    "add": "Add",
    "friend_code": "Friend code",
    "see_profile": "See profile",
    "sending": "Sending",
    "friend_request_sent": "Friend request sent",
    "friends": "Friends",
    "friends_list": "Friends list",
    "user_not_found": "User not found",
    "block_user": "Block user",
    "add_friend": "Add friend",
    "request_sent": "Request sent",
    "request_received": "Request received",
    "accept_request": "Accept request",
    "ignore_request": "Ignore request",
    "cancel_request": "Cancel request",
    "undo_friendship": "Undo friendship",
    "request_accepted": "Request accepted",
    "user_blocked_successfully": "User blocked successfully",
    "user_block_modal_text": "This will block {{displayName}}",
    "blocked_users": "Blocked users",
    "unblock": "Unblock",
    "no_friends_added": "You still don't have added friends",
    "pending": "Pending",
    "no_pending_invites": "You have no pending invites",
    "no_blocked_users": "You have no blocked users",
    "friend_code_copied": "Friend code copied",
    "undo_friendship_modal_text": "This will undo your friendship with {{displayName}}",
<<<<<<< HEAD
    "privacy_hint": "To adjust who can see this, go to the <0>Settings</0>",
    "locked_profile": "This profile is private"
=======
    "image_process_failure": "Failure while processing the image"
>>>>>>> 863a3b7d
  }
}<|MERGE_RESOLUTION|>--- conflicted
+++ resolved
@@ -285,11 +285,11 @@
     "no_blocked_users": "You have no blocked users",
     "friend_code_copied": "Friend code copied",
     "undo_friendship_modal_text": "This will undo your friendship with {{displayName}}",
-<<<<<<< HEAD
     "privacy_hint": "To adjust who can see this, go to the <0>Settings</0>",
-    "locked_profile": "This profile is private"
-=======
-    "image_process_failure": "Failure while processing the image"
->>>>>>> 863a3b7d
+    "locked_profile": "This profile is private",
+    "image_process_failure": "Failure while processing the image",
+    "required_field": "This field is required",
+    "displayname_min_length": "Display name must be at least 3 characters long",
+    "displayname_max_length": "Display name must be at most 50 characters long"
   }
 }