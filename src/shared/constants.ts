export enum Downloader {
  RealDebrid,
  Torrent,
  Gofile,
  PixelDrain,
  Qiwi,
  Datanodes,
<<<<<<< HEAD
  TorBox,
=======
  Mediafire,
>>>>>>> 0c8bccc6
}

export enum DownloadSourceStatus {
  UpToDate,
  Errored,
}

export enum CatalogueCategory {
  Hot = "hot",
  Weekly = "weekly",
  Achievements = "achievements",
}

export enum SteamContentDescriptor {
  SomeNudityOrSexualContent = 1,
  FrequenceViolenceOrGore = 2,
  AdultOnlySexualContent = 3,
  FrequentNudityOrSexualContent = 4,
  GeneralMatureContent = 5,
}

export enum Cracker {
  codex = "CODEX",
  rune = "RUNE",
  onlineFix = "OnlineFix",
  goldberg = "Goldberg",
  userstats = "user_stats",
  rld = "RLD!",
  empress = "EMPRESS",
  skidrow = "SKIDROW",
  creamAPI = "CreamAPI",
  smartSteamEmu = "SmartSteamEmu",
  _3dm = "3dm",
  flt = "FLT",
  rle = "RLE",
  razor1911 = "RAZOR1911",
}

export enum AuthPage {
  SignIn = "/",
  UpdateEmail = "/update-email",
  UpdatePassword = "/update-password",
}<|MERGE_RESOLUTION|>--- conflicted
+++ resolved
@@ -5,11 +5,8 @@
   PixelDrain,
   Qiwi,
   Datanodes,
-<<<<<<< HEAD
+  Mediafire,
   TorBox,
-=======
-  Mediafire,
->>>>>>> 0c8bccc6
 }
 
 export enum DownloadSourceStatus {
