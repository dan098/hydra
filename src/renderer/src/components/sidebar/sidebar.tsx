import { useEffect, useRef, useState } from "react";
import { useTranslation } from "react-i18next";
import { useLocation, useNavigate } from "react-router-dom";

import type { Game } from "@types";

import { AsyncImage, TextField } from "@renderer/components";
import { useDownload, useLibrary } from "@renderer/hooks";

import { routes } from "./routes";

import { MarkGithubIcon } from "@primer/octicons-react";
import DiscordLogo from "@renderer/assets/discord-icon.svg?react";
import XLogo from "@renderer/assets/x-icon.svg?react";

import * as styles from "./sidebar.css";
<<<<<<< HEAD
import { GameStatus } from "@globals";
=======
import { vars } from "@renderer/theme.css";
>>>>>>> 4d32ff2a

const SIDEBAR_MIN_WIDTH = 200;
const SIDEBAR_INITIAL_WIDTH = 250;
const SIDEBAR_MAX_WIDTH = 450;

const initialSidebarWidth = window.localStorage.getItem("sidebarWidth");

export function Sidebar() {
  const { t } = useTranslation("sidebar");
  const { library, updateLibrary } = useLibrary();
  const navigate = useNavigate();

  const [filteredLibrary, setFilteredLibrary] = useState<Game[]>([]);

  const [isResizing, setIsResizing] = useState(false);
  const [sidebarWidth, setSidebarWidth] = useState(
    initialSidebarWidth ? Number(initialSidebarWidth) : SIDEBAR_INITIAL_WIDTH
  );

  const socials = [
    {
      url: "https://discord.gg/hydralauncher",
      icon: <DiscordLogo />,
      label: t("discord"),
    },
    {
      url: "https://twitter.com/hydralauncher",
      icon: <XLogo />,
      label: t("x"),
    },
    {
      url: "https://github.com/hydralauncher/hydra",
      icon: <MarkGithubIcon size={16} />,
      label: t("github"),
    },
  ];

  const location = useLocation();

  const { game: gameDownloading, progress } = useDownload();

  useEffect(() => {
    updateLibrary();
  }, [gameDownloading?.id, updateLibrary]);

  const isDownloading = library.some((game) =>
    GameStatus.isDownloading(game.status)
  );

  const sidebarRef = useRef<HTMLElement>(null);

  const cursorPos = useRef({ x: 0 });
  const sidebarInitialWidth = useRef(0);

  const handleMouseDown: React.MouseEventHandler<HTMLButtonElement> = (
    event
  ) => {
    setIsResizing(true);
    cursorPos.current.x = event.screenX;
    sidebarInitialWidth.current =
      sidebarRef.current?.clientWidth || SIDEBAR_INITIAL_WIDTH;
  };

  const handleFilter: React.ChangeEventHandler<HTMLInputElement> = (event) => {
    setFilteredLibrary(
      library.filter((game) =>
        game.title
          .toLowerCase()
          .includes(event.target.value.toLocaleLowerCase())
      )
    );
  };

  useEffect(() => {
    setFilteredLibrary(library);
  }, [library]);

  useEffect(() => {
    window.onmousemove = (event: MouseEvent) => {
      if (isResizing) {
        const cursorXDelta = event.screenX - cursorPos.current.x;
        const newWidth = Math.max(
          SIDEBAR_MIN_WIDTH,
          Math.min(
            sidebarInitialWidth.current + cursorXDelta,
            SIDEBAR_MAX_WIDTH
          )
        );

        setSidebarWidth(newWidth);
        window.localStorage.setItem("sidebarWidth", String(newWidth));
      }
    };

    window.onmouseup = () => {
      if (isResizing) setIsResizing(false);
    };

    return () => {
      window.onmouseup = null;
      window.onmousemove = null;
    };
  }, [isResizing]);

  const getGameTitle = (game: Game) => {
    if (game.status === GameStatus.Paused)
      return t("paused", { title: game.title });

    if (gameDownloading?.id === game.id) {
      const isVerifying = GameStatus.isVerifying(gameDownloading.status);

      if (isVerifying)
        return t(gameDownloading.status, {
          title: game.title,
          percentage: progress,
        });

      return t("downloading", {
        title: game.title,
        percentage: progress,
      });
    }

    return game.title;
  };

  const handleSidebarItemClick = (path: string) => {
    if (path !== location.pathname) {
      navigate(path);
    }
  };

  return (
    <aside
      ref={sidebarRef}
      className={styles.sidebar({ resizing: isResizing })}
      style={{
        width: sidebarWidth,
        minWidth: sidebarWidth,
        maxWidth: sidebarWidth,
      }}
    >
      <div
        className={styles.content({
          macos: window.electron.platform === "darwin",
        })}
      >
        {window.electron.platform === "darwin" && <h2>Hydra</h2>}

        <section className={styles.section}>
          <ul className={styles.menu}>
            {routes.map(({ nameKey, path, render }) => (
              <li
                key={nameKey}
                className={styles.menuItem({
                  active: location.pathname === path,
                })}
              >
                <button
                  type="button"
                  className={styles.menuItemButton}
                  onClick={() => handleSidebarItemClick(path)}
                >
                  {render(isDownloading)}
                  <span>{t(nameKey)}</span>
                </button>
              </li>
            ))}
          </ul>
        </section>

        <section className={styles.section}>
          <small className={styles.sectionTitle}>{t("my_library")}</small>

          <TextField
            placeholder={t("filter")}
            onChange={handleFilter}
            theme="dark"
          />

          <ul className={styles.menu}>
            {filteredLibrary.map((game) => (
              <li
                key={game.id}
                className={styles.menuItem({
                  active:
                    location.pathname === `/game/${game.shop}/${game.objectID}`,
                  muted: game.status === GameStatus.Cancelled,
                })}
              >
                <button
                  type="button"
                  className={styles.menuItemButton}
                  onClick={() =>
                    handleSidebarItemClick(
                      `/game/${game.shop}/${game.objectID}`
                    )
                  }
                >
                  <AsyncImage className={styles.gameIcon} src={game.iconUrl} />
                  <span className={styles.menuItemButtonLabel}>
                    {getGameTitle(game)}
                  </span>
                </button>
              </li>
            ))}
          </ul>
        </section>
      </div>

      <button
        type="button"
        className={styles.handle}
        onMouseDown={handleMouseDown}
      />

      <footer className={styles.sidebarFooter}>
        <div className={styles.footerText}>{t("follow_us")}</div>

        <span className={styles.footerSocialsContainer}>
          {socials.map((item) => {
            return (
              <button
                key={item.url}
                className={styles.footerSocialsItem}
                onClick={() => window.electron.openExternal(item.url)}
                title={item.label}
                aria-label={item.label}
              >
                {item.icon}
              </button>
            );
          })}
        </span>
      </footer>
    </aside>
  );
}<|MERGE_RESOLUTION|>--- conflicted
+++ resolved
@@ -14,11 +14,7 @@
 import XLogo from "@renderer/assets/x-icon.svg?react";
 
 import * as styles from "./sidebar.css";
-<<<<<<< HEAD
 import { GameStatus } from "@globals";
-=======
-import { vars } from "@renderer/theme.css";
->>>>>>> 4d32ff2a
 
 const SIDEBAR_MIN_WIDTH = 200;
 const SIDEBAR_INITIAL_WIDTH = 250;
@@ -131,7 +127,7 @@
       const isVerifying = GameStatus.isVerifying(gameDownloading.status);
 
       if (isVerifying)
-        return t(gameDownloading.status, {
+        return t(gameDownloading.status!, {
           title: game.title,
           percentage: progress,
         });
