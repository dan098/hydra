import { useNavigate } from "react-router-dom";
import { PeopleIcon } from "@primer/octicons-react";
import { useAppSelector, useUserDetails } from "@renderer/hooks";
import { useEffect, useMemo } from "react";
import { useTranslation } from "react-i18next";
import { UserFriendModalTab } from "@renderer/pages/shared-modals/user-friend-modal";
import SteamLogo from "@renderer/assets/steam-logo.svg?react";
import { Avatar } from "../avatar/avatar";
<<<<<<< HEAD
import "./sidebar-profile.scss";
=======
import { AuthPage } from "@shared";
>>>>>>> 8a30e946

const LONG_POLLING_INTERVAL = 120_000;

export function SidebarProfile() {
  const navigate = useNavigate();

  const { t } = useTranslation("sidebar");

  const {
    userDetails,
    friendRequestCount,
    showFriendsModal,
    syncFriendRequests,
  } = useUserDetails();

  const { gameRunning } = useAppSelector((state) => state.gameRunning);

  const handleProfileClick = () => {
    if (userDetails === null) {
      window.electron.openAuthWindow(AuthPage.SignIn);
      return;
    }

    navigate(`/profile/${userDetails.id}`);
  };

  useEffect(() => {
    const pollingInterval = setInterval(() => {
      syncFriendRequests();
    }, LONG_POLLING_INTERVAL);

    return () => {
      clearInterval(pollingInterval);
    };
  }, [syncFriendRequests]);

  const friendsButton = useMemo(() => {
    if (!userDetails) return null;

    return (
      <button
        type="button"
        className="sidebar-profile__friends-button"
        onClick={() =>
          showFriendsModal(UserFriendModalTab.AddFriend, userDetails.id)
        }
        title={t("friends")}
      >
        {friendRequestCount > 0 && (
          <small className="sidebar-profile__friends-button-badge">
            {friendRequestCount > 99 ? "99+" : friendRequestCount}
          </small>
        )}

        <PeopleIcon size={16} />
      </button>
    );
  }, [userDetails, t, friendRequestCount, showFriendsModal]);

  const gameRunningDetails = () => {
    if (!userDetails || !gameRunning) return null;

    if (gameRunning.iconUrl) {
      return (
        <img
          alt={gameRunning.title}
          width={24}
          style={{ borderRadius: 4 }}
          src={gameRunning.iconUrl}
        />
      );
    }

    return <SteamLogo />;
  };

  return (
    <div className="sidebar-profile">
      <button
        type="button"
        className="sidebar-profile__button"
        onClick={handleProfileClick}
      >
        <div className="sidebar-profile__button-content">
          <Avatar
            size={35}
            src={userDetails?.profileImageUrl}
            alt={userDetails?.displayName}
          />

          <div className="sidebar-profile__button-information">
            <p className="sidebar-profile__button-title">
              {userDetails ? userDetails.displayName : t("sign_in")}
            </p>

            {userDetails && gameRunning && (
              <div
                style={{
                  overflow: "hidden",
                  textOverflow: "ellipsis",
                  whiteSpace: "nowrap",
                  width: "100%",
                  textAlign: "left",
                }}
              >
                <small>{gameRunning.title}</small>
              </div>
            )}
          </div>

          {gameRunningDetails()}
        </div>
      </button>

      {friendsButton}
    </div>
  );
}<|MERGE_RESOLUTION|>--- conflicted
+++ resolved
@@ -6,11 +6,8 @@
 import { UserFriendModalTab } from "@renderer/pages/shared-modals/user-friend-modal";
 import SteamLogo from "@renderer/assets/steam-logo.svg?react";
 import { Avatar } from "../avatar/avatar";
-<<<<<<< HEAD
+import { AuthPage } from "@shared";
 import "./sidebar-profile.scss";
-=======
-import { AuthPage } from "@shared";
->>>>>>> 8a30e946
 
 const LONG_POLLING_INTERVAL = 120_000;
 
