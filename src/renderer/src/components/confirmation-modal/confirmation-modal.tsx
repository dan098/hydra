import { Button } from "../button/button";
import { Modal, type ModalProps } from "../modal/modal";

import "./confirmation-modal.scss";

export interface ConfirmationModalProps extends Omit<ModalProps, "children"> {
  confirmButtonLabel: string;
  cancelButtonLabel: string;
  descriptionText: string;

  onConfirm: () => void;
  onCancel?: () => void;

  buttonsIsDisabled?: boolean;
}

export function ConfirmationModal({
  confirmButtonLabel,
  cancelButtonLabel,
  descriptionText,
  onConfirm,
  onCancel,
  buttonsIsDisabled = false,
  ...props
}: ConfirmationModalProps) {
  const handleCancelClick = () => {
    if (onCancel) {
      onCancel();
      return;
    }

    props.onClose();
  };

  return (
    <Modal {...props}>
      <div className="confirmation-modal">
        <p className="confirmation-modal__description">{descriptionText}</p>

<<<<<<< HEAD
        <div className={styles.actions}>
          <Button
            theme="outline"
            disabled={buttonsIsDisabled}
            onClick={handleCancelClick}
          >
=======
        <div className="confirmation-modal__actions">
          <Button theme="outline" onClick={handleCancelClick}>
>>>>>>> 70fcc6e2
            {cancelButtonLabel}
          </Button>
          <Button
            theme="danger"
            disabled={buttonsIsDisabled}
            onClick={onConfirm}
          >
            {confirmButtonLabel}
          </Button>
        </div>
      </div>
    </Modal>
  );
}<|MERGE_RESOLUTION|>--- conflicted
+++ resolved
@@ -37,17 +37,8 @@
       <div className="confirmation-modal">
         <p className="confirmation-modal__description">{descriptionText}</p>
 
-<<<<<<< HEAD
-        <div className={styles.actions}>
-          <Button
-            theme="outline"
-            disabled={buttonsIsDisabled}
-            onClick={handleCancelClick}
-          >
-=======
         <div className="confirmation-modal__actions">
           <Button theme="outline" onClick={handleCancelClick}>
->>>>>>> 70fcc6e2
             {cancelButtonLabel}
           </Button>
           <Button
