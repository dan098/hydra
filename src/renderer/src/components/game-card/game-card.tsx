import { DownloadIcon, PeopleIcon } from "@primer/octicons-react";
import type { GameStats } from "@types";

import SteamLogo from "@renderer/assets/steam-logo.svg?react";

import "./game-card.scss";

import { useTranslation } from "react-i18next";
import { Badge } from "../badge/badge";
import { useCallback, useState, useMemo } from "react";
import { useFormat, useRepacks } from "@renderer/hooks";
import { steamUrlBuilder } from "@shared";

export interface GameCardProps
  extends React.DetailedHTMLProps<
    React.ButtonHTMLAttributes<HTMLButtonElement>,
    HTMLButtonElement
  > {
  game: any;
}

const shopIcon = {
  steam: <SteamLogo className="game-card__shop-icon" />,
};

export function GameCard({ game, ...props }: GameCardProps) {
  const { t } = useTranslation("game_card");

  const [stats, setStats] = useState<GameStats | null>(null);

  const { getRepacksForObjectId } = useRepacks();
  const repacks = getRepacksForObjectId(game.objectId);

  const uniqueRepackers = Array.from(
    new Set(repacks.map((repack) => repack.repacker))
  );

  const handleHover = useCallback(() => {
    if (!stats) {
      window.electron.getGameStats(game.objectId, game.shop).then((stats) => {
        setStats(stats);
      });
    }
  }, [game, stats]);

  const { numberFormatter } = useFormat();

  const firstThreeRepackers = useMemo(
    () => uniqueRepackers.slice(0, 3),
    [uniqueRepackers]
  );
  const remainingCount = useMemo(
    () => uniqueRepackers.length - 3,
    [uniqueRepackers]
  );

  return (
    <button
      {...props}
      type="button"
      className="game-card"
      onMouseEnter={handleHover}
    >
      <div className="game-card__backdrop">
        <img
          src={steamUrlBuilder.library(game.objectId)}
          alt={game.title}
          className="game-card__cover"
          loading="lazy"
        />

        <div className="game-card__content">
          <div className="game-card__title-container">
            {shopIcon[game.shop]}
            <p className="game-card__title">{game.title}</p>
          </div>

<<<<<<< HEAD
          <div className={styles.downloadOptions}>
            {uniqueRepackers.length > 0 ? (
              <>
                {firstThreeRepackers.map((repacker) => (
                  <Badge key={repacker}>{repacker}</Badge>
                ))}
                {remainingCount > 0 && (
                  <Badge>
                    +{remainingCount} {t("game_card:available", { count: remainingCount })}
                  </Badge>
                )}
              </>
            ) : (
              <p className={styles.noDownloadsLabel}>{t("no_downloads")}</p>
            )}
          </div>

          <div className={styles.specifics}>
            <div className={styles.specificsItem}>
=======
          {uniqueRepackers.length > 0 ? (
            <ul className="game-card__download-options">
              {uniqueRepackers.map((repacker) => (
                <li key={repacker}>
                  <Badge>{repacker}</Badge>
                </li>
              ))}
            </ul>
          ) : (
            <p className="game-card__no-download-label">{t("no_downloads")}</p>
          )}
          <div className="game-card__specifics">
            <div className="game-card__specifics-item">
>>>>>>> 110131f1
              <DownloadIcon />
              <span>
                {stats ? numberFormatter.format(stats.downloadCount) : "…"}
              </span>
            </div>

            <div className="game-card__specifics-item">
              <PeopleIcon />
              <span>
                {stats ? numberFormatter.format(stats?.playerCount) : "…"}
              </span>
            </div>
          </div>
        </div>
      </div>
    </button>
  );
}<|MERGE_RESOLUTION|>--- conflicted
+++ resolved
@@ -75,41 +75,31 @@
             <p className="game-card__title">{game.title}</p>
           </div>
 
-<<<<<<< HEAD
-          <div className={styles.downloadOptions}>
-            {uniqueRepackers.length > 0 ? (
-              <>
-                {firstThreeRepackers.map((repacker) => (
-                  <Badge key={repacker}>{repacker}</Badge>
-                ))}
-                {remainingCount > 0 && (
-                  <Badge>
-                    +{remainingCount} {t("game_card:available", { count: remainingCount })}
-                  </Badge>
-                )}
-              </>
-            ) : (
-              <p className={styles.noDownloadsLabel}>{t("no_downloads")}</p>
-            )}
-          </div>
+{uniqueRepackers.length > 0 ? (
+  <ul className="game-card__download-options">
+    {firstThreeRepackers.map((repacker) => (
+      <li key={repacker}>
+        <Badge>{repacker}</Badge>
+      </li>
+    ))}
+    {remainingCount > 0 && (
+      <li>
+        <Badge>
+          +{remainingCount} {t("game_card:available", { count: remainingCount })}
+        </Badge>
+      </li>
+    )}
+  </ul>
+) : (
+  <p className="game-card__no-download-label">{t("no_downloads")}</p>
+)}
 
-          <div className={styles.specifics}>
-            <div className={styles.specificsItem}>
-=======
-          {uniqueRepackers.length > 0 ? (
-            <ul className="game-card__download-options">
-              {uniqueRepackers.map((repacker) => (
-                <li key={repacker}>
-                  <Badge>{repacker}</Badge>
-                </li>
-              ))}
-            </ul>
-          ) : (
-            <p className="game-card__no-download-label">{t("no_downloads")}</p>
-          )}
-          <div className="game-card__specifics">
-            <div className="game-card__specifics-item">
->>>>>>> 110131f1
+<div className="game-card__specifics">
+  <div className="game-card__specifics-item">
+    {/* ...additional specifics content... */}
+  </div>
+</div>
+
               <DownloadIcon />
               <span>
                 {stats ? numberFormatter.format(stats.downloadCount) : "…"}
