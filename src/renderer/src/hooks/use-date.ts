--- conflicted
+++ resolved
@@ -1,9 +1,5 @@
 import { formatDistance } from "date-fns";
 import type { FormatDistanceOptions } from "date-fns";
-<<<<<<< HEAD
-
-=======
->>>>>>> c71eeb2b
 import {
   ptBR,
   enUS,
@@ -15,15 +11,10 @@
   ru,
   it,
   be,
-<<<<<<< HEAD
   zhCN,
-  da
+  da,
 } from "date-fns/locale";
 
-=======
-  da,
-} from "date-fns/locale";
->>>>>>> c71eeb2b
 import { useTranslation } from "react-i18next";
 
 export function useDate() {
