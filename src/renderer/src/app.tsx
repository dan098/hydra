--- conflicted
+++ resolved
@@ -26,12 +26,9 @@
 import { useTranslation } from "react-i18next";
 import { UserFriendModal } from "./pages/shared-modals/user-friend-modal";
 import { downloadSourcesWorker } from "./workers";
-<<<<<<< HEAD
+import { downloadSourcesTable } from "./dexie";
 import { useSubscription } from "./hooks/use-subscription";
 import { HydraCloudModal } from "./pages/shared-modals/hydra-cloud/hydra-cloud-modal";
-=======
-import { downloadSourcesTable } from "./dexie";
->>>>>>> 4476b1b2
 
 export interface AppProps {
   children: React.ReactNode;
