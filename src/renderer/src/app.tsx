--- conflicted
+++ resolved
@@ -2,12 +2,6 @@
 
 import { Sidebar, BottomPanel, Header, Toast } from "@renderer/components";
 
-<<<<<<< HEAD
-import "./app.scss";
-import Intercom from "@intercom/messenger-js-sdk";
-
-=======
->>>>>>> ff917b7e
 import {
   useAppDispatch,
   useAppSelector,
@@ -33,22 +27,13 @@
 import { downloadSourcesWorker } from "./workers";
 import { repacksContext } from "./context";
 import { logger } from "./logger";
-import { insertCustomStyles } from "./helpers";
+
+import "./app.scss";
 
 export interface AppProps {
   children: React.ReactNode;
 }
 
-<<<<<<< HEAD
-Intercom({
-  app_id: import.meta.env.RENDERER_VITE_INTERCOM_APP_ID,
-});
-
-const customStyles = window.localStorage.getItem("customStyles");
-insertCustomStyles(customStyles || "");
-
-=======
->>>>>>> ff917b7e
 export function App() {
   const contentRef = useRef<HTMLDivElement>(null);
   const { updateLibrary, library } = useLibrary();
