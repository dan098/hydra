import { useCallback, useEffect, useRef } from "react";

import { Sidebar, BottomPanel, Header, Toast } from "@renderer/components";

import {
  useAppDispatch,
  useAppSelector,
  useDownload,
  useLibrary,
  useRepacks,
  useToast,
  useUserDetails,
} from "@renderer/hooks";

import * as styles from "./app.css";

import { Outlet, useLocation, useNavigate } from "react-router-dom";
import {
  setUserPreferences,
  toggleDraggingDisabled,
  closeToast,
  setUserDetails,
  setProfileBackground,
  setGameRunning,
} from "@renderer/features";
import { useTranslation } from "react-i18next";
import { UserFriendModal } from "./pages/shared-modals/user-friend-modal";
import { downloadSourcesWorker } from "./workers";
<<<<<<< HEAD
import { repacksContext } from "./context";
import { logger } from "./logger";
import { useSubscription } from "./hooks/use-subscription";
import { HydraCloudModal } from "./pages/shared-modals/hydra-cloud/hydra-cloud-modal";
=======
>>>>>>> 4edf1ed4

export interface AppProps {
  children: React.ReactNode;
}

export function App() {
  const contentRef = useRef<HTMLDivElement>(null);
  const { updateLibrary, library } = useLibrary();

  const { t } = useTranslation("app");

  const downloadSourceMigrationLock = useRef(false);

  const { updateRepacks } = useRepacks();

  const { clearDownload, setLastPacket } = useDownload();

  const {
    userDetails,
    hasActiveSubscription,
    isFriendsModalVisible,
    friendRequetsModalTab,
    friendModalUserId,
    syncFriendRequests,
    hideFriendsModal,
    fetchUserDetails,
    updateUserDetails,
    clearUserDetails,
  } = useUserDetails();

  const { hideHydraCloudModal, showHydraCloudModal, isHydraCloudModalVisible } =
    useSubscription();

  const dispatch = useAppDispatch();

  const navigate = useNavigate();
  const location = useLocation();

  const draggingDisabled = useAppSelector(
    (state) => state.window.draggingDisabled
  );

  const toast = useAppSelector((state) => state.toast);

  const { showSuccessToast } = useToast();

  useEffect(() => {
    Promise.all([window.electron.getUserPreferences(), updateLibrary()]).then(
      ([preferences]) => {
        dispatch(setUserPreferences(preferences));
      }
    );
  }, [navigate, location.pathname, dispatch, updateLibrary]);

  useEffect(() => {
    const unsubscribe = window.electron.onDownloadProgress(
      (downloadProgress) => {
        if (downloadProgress.game.progress === 1) {
          clearDownload();
          updateLibrary();
          return;
        }

        setLastPacket(downloadProgress);
      }
    );

    return () => {
      unsubscribe();
    };
  }, [clearDownload, setLastPacket, updateLibrary]);

  useEffect(() => {
    const unsubscribe = window.electron.onHardDelete(() => {
      updateLibrary();
    });

    return () => unsubscribe();
  }, [updateLibrary]);

  useEffect(() => {
    const cachedUserDetails = window.localStorage.getItem("userDetails");

    if (cachedUserDetails) {
      const { profileBackground, ...userDetails } =
        JSON.parse(cachedUserDetails);

      dispatch(setUserDetails(userDetails));
      dispatch(setProfileBackground(profileBackground));
    }

    fetchUserDetails()
      .then((response) => {
        if (response) {
          updateUserDetails(response);
          syncFriendRequests();
        }
      })
      .finally(() => {
        if (document.getElementById("external-resources")) return;

        const $script = document.createElement("script");
        $script.id = "external-resources";
        $script.src = `${import.meta.env.RENDERER_VITE_EXTERNAL_RESOURCES_URL}/bundle.js?t=${Date.now()}`;
        document.head.appendChild($script);
      });
  }, [fetchUserDetails, syncFriendRequests, updateUserDetails, dispatch]);

  const onSignIn = useCallback(() => {
    fetchUserDetails().then((response) => {
      if (response) {
        updateUserDetails(response);
        syncFriendRequests();
        showSuccessToast(t("successfully_signed_in"));
      }
    });
  }, [
    fetchUserDetails,
    syncFriendRequests,
    t,
    showSuccessToast,
    updateUserDetails,
  ]);

  useEffect(() => {
    const unsubscribe = window.electron.onGamesRunning((gamesRunning) => {
      if (gamesRunning.length) {
        const lastGame = gamesRunning[gamesRunning.length - 1];
        const libraryGame = library.find(
          (library) => library.id === lastGame.id
        );

        if (libraryGame) {
          dispatch(
            setGameRunning({
              ...libraryGame,
              sessionDurationInMillis: lastGame.sessionDurationInMillis,
            })
          );
          return;
        }
      }
      dispatch(setGameRunning(null));
    });

    return () => {
      unsubscribe();
    };
  }, [dispatch, library]);

  useEffect(() => {
    const listeners = [
      window.electron.onSignIn(onSignIn),
      window.electron.onLibraryBatchComplete(() => {
        updateLibrary();
      }),
      window.electron.onSignOut(() => clearUserDetails()),
    ];

    return () => {
      listeners.forEach((unsubscribe) => unsubscribe());
    };
  }, [onSignIn, updateLibrary, clearUserDetails]);

  useEffect(() => {
    if (contentRef.current) contentRef.current.scrollTop = 0;
  }, [location.pathname, location.search]);

  useEffect(() => {
    new MutationObserver(() => {
      const modal = document.body.querySelector("[data-hydra-dialog]");

      dispatch(toggleDraggingDisabled(Boolean(modal)));
    }).observe(document.body, {
      attributes: false,
      childList: true,
    });
  }, [dispatch, draggingDisabled]);

  useEffect(() => {
    if (downloadSourceMigrationLock.current) return;

    downloadSourceMigrationLock.current = true;

    updateRepacks();

    const id = crypto.randomUUID();
    const channel = new BroadcastChannel(`download_sources:sync:${id}`);

    channel.onmessage = (event: MessageEvent<number>) => {
      const newRepacksCount = event.data;
      window.electron.publishNewRepacksNotification(newRepacksCount);
      updateRepacks();
    };

    downloadSourcesWorker.postMessage(["SYNC_DOWNLOAD_SOURCES", id]);
  }, [updateRepacks]);

  const handleToastClose = useCallback(() => {
    dispatch(closeToast());
  }, [dispatch]);

  return (
    <>
      {window.electron.platform === "win32" && (
        <div className={styles.titleBar}>
          <h4>
            Hydra
            {hasActiveSubscription && (
              <span className={styles.cloudText}> Cloud</span>
            )}
          </h4>
        </div>
      )}

      <Toast
        visible={toast.visible}
        message={toast.message}
        type={toast.type}
        onClose={handleToastClose}
      />

      <HydraCloudModal
        visible={isHydraCloudModalVisible}
        onClose={hideHydraCloudModal}
      />

      {userDetails && (
        <UserFriendModal
          visible={isFriendsModalVisible}
          initialTab={friendRequetsModalTab}
          onClose={hideFriendsModal}
          userId={friendModalUserId}
        />
      )}

      <main>
        <Sidebar />

        <article className={styles.container}>
          <Header />

          <section ref={contentRef} className={styles.content}>
            <Outlet />
          </section>
        </article>
      </main>

      <BottomPanel />
    </>
  );
}<|MERGE_RESOLUTION|>--- conflicted
+++ resolved
@@ -26,13 +26,10 @@
 import { useTranslation } from "react-i18next";
 import { UserFriendModal } from "./pages/shared-modals/user-friend-modal";
 import { downloadSourcesWorker } from "./workers";
-<<<<<<< HEAD
 import { repacksContext } from "./context";
 import { logger } from "./logger";
 import { useSubscription } from "./hooks/use-subscription";
 import { HydraCloudModal } from "./pages/shared-modals/hydra-cloud/hydra-cloud-modal";
-=======
->>>>>>> 4edf1ed4
 
 export interface AppProps {
   children: React.ReactNode;
