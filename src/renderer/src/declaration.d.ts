--- conflicted
+++ resolved
@@ -55,10 +55,7 @@
     onSeedingStatus: (
       cb: (value: SeedingStatus[]) => void
     ) => () => Electron.IpcRenderer;
-<<<<<<< HEAD
-=======
     onHardDelete: (cb: () => void) => () => Electron.IpcRenderer;
->>>>>>> f2cc20cb
 
     /* Catalogue */
     searchGames: (query: string) => Promise<CatalogueEntry[]>;
