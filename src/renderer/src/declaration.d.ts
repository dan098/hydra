--- conflicted
+++ resolved
@@ -71,15 +71,10 @@
     removeGame: (gameId: number) => Promise<void>;
     deleteGameFolder: (gameId: number) => Promise<unknown>;
     getGameByObjectID: (objectID: string) => Promise<Game | null>;
-<<<<<<< HEAD
     onGamesRunning: (
       cb: (gamesId: number[]) => void
     ) => () => Electron.IpcRenderer;
-=======
-    onPlaytime: (cb: (gameId: number) => void) => () => Electron.IpcRenderer;
-    onGameClose: (cb: (gameId: number) => void) => () => Electron.IpcRenderer;
     onLibraryBatchComplete: (cb: () => void) => () => Electron.IpcRenderer;
->>>>>>> 4f320439
 
     /* User preferences */
     getUserPreferences: () => Promise<UserPreferences | null>;
