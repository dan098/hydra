--- conflicted
+++ resolved
@@ -147,16 +147,13 @@
     /* Profile */
     getMe: () => Promise<UserProfile | null>;
     undoFriendship: (userId: string) => Promise<void>;
-<<<<<<< HEAD
     updateProfile: (
       updateProfile: UpdateProfileRequest
     ) => Promise<UserProfile>;
-=======
     updateProfile: (updateProfile: UpdateProfileProps) => Promise<UserProfile>;
     processProfileImage: (
       path: string
     ) => Promise<{ imagePath: string; mimeType: string }>;
->>>>>>> 863a3b7d
     getFriendRequests: () => Promise<FriendRequest[]>;
     updateFriendRequest: (
       userId: string,
