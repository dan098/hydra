--- conflicted
+++ resolved
@@ -67,13 +67,8 @@
     ) => Promise<ShopDetails | null>;
     getRandomGame: () => Promise<Steam250Game>;
     getHowLongToBeat: (
-<<<<<<< HEAD
-      shop: GameShop,
-      objectId: string
-=======
-      objectId: string,
-      shop: GameShop
->>>>>>> 2c09520f
+      objectId: string,
+      shop: GameShop
     ) => Promise<HowLongToBeatCategory[] | null>;
     getGames: (take?: number, skip?: number) => Promise<CatalogueEntry[]>;
     searchGameRepacks: (query: string) => Promise<GameRepack[]>;
