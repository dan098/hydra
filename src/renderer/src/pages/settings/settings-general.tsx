import { useEffect, useState } from "react";
import ISO6391 from "iso-639-1";

import { TextField, Button, CheckboxField, Select } from "@renderer/components";
import { useTranslation } from "react-i18next";
import * as styles from "./settings-general.css";
import type { UserPreferences } from "@types";
import { useAppSelector } from "@renderer/hooks";

import { changeLanguage } from "i18next";
import * as languageResources from "@locales";

interface LanguageOption {
  option: string;
  nativeName: string;
}

export interface SettingsGeneralProps {
  updateUserPreferences: (values: Partial<UserPreferences>) => void;
}

export function SettingsGeneral({
  updateUserPreferences,
}: SettingsGeneralProps) {
<<<<<<< HEAD
  const { t } = useTranslation("settings");
=======
  const userPreferences = useAppSelector(
    (state) => state.userPreferences.value
  );
>>>>>>> ddd9ea69

  const [form, setForm] = useState({
    downloadsPath: "",
    downloadNotificationsEnabled: false,
    repackUpdatesNotificationsEnabled: false,
    language: "",
  });

  const [languageOptions, setLanguageOptions] = useState<LanguageOption[]>([]);

  const [defaultDownloadsPath, setDefaultDownloadsPath] = useState("");

  useEffect(() => {
    async function fetchdefaultDownloadsPath() {
      setDefaultDownloadsPath(await window.electron.getDefaultDownloadsPath());
    }

    fetchdefaultDownloadsPath();

    setLanguageOptions(
      Object.keys(languageResources)
        .map((language) => {
          return {
            nativeName: ISO6391.getNativeName(language),
            option: language,
          };
        })
        .sort((a, b) => {
          if (a.nativeName < b.nativeName) return -1;
          if (a.nativeName > b.nativeName) return 1;
          return 0;
        })
    );
  }, []);

  useEffect(updateFormWithUserPreferences, [
    userPreferences,
    defaultDownloadsPath,
  ]);

  const handleLanguageChange = (event) => {
    const value = event.target.value;

    handleChange({ language: value });
    changeLanguage(value);
  };

  const handleChange = (values: Partial<typeof form>) => {
    setForm((prev) => ({ ...prev, ...values }));
    updateUserPreferences(values);
  };

  const handleChooseDownloadsPath = async () => {
    const { filePaths } = await window.electron.showOpenDialog({
      defaultPath: form.downloadsPath,
      properties: ["openDirectory"],
    });

    if (filePaths && filePaths.length > 0) {
      const path = filePaths[0];
      handleChange({ downloadsPath: path });
    }
  };

  function updateFormWithUserPreferences() {
    if (userPreferences) {
      const parsedLanguage = userPreferences.language.split("-")[0];

      setForm((prev) => ({
        ...prev,
        downloadsPath: userPreferences.downloadsPath ?? defaultDownloadsPath,
        downloadNotificationsEnabled:
          userPreferences.downloadNotificationsEnabled,
        repackUpdatesNotificationsEnabled:
          userPreferences.repackUpdatesNotificationsEnabled,
        language: parsedLanguage,
      }));
    }
  }

  return (
    <>
      <div className={styles.downloadsPathField}>
        <TextField
          label={t("downloads_path")}
          value={form.downloadsPath}
          readOnly
          disabled
        />

        <Button
          style={{ alignSelf: "flex-end" }}
          theme="outline"
          onClick={handleChooseDownloadsPath}
        >
          {t("change")}
        </Button>
      </div>

      <h3>{t("language")}</h3>
      <>
        <Select value={form.language} onChange={handleLanguageChange}>
          {languageOptions.map((language) => (
            <option key={language.option} value={language.option}>
              {language.nativeName}
            </option>
          ))}
        </Select>
      </>

      <h3>{t("notifications")}</h3>
      <>
        <CheckboxField
          label={t("enable_download_notifications")}
          checked={form.downloadNotificationsEnabled}
          onChange={() =>
            handleChange({
              downloadNotificationsEnabled: !form.downloadNotificationsEnabled,
            })
          }
        />

        <CheckboxField
          label={t("enable_repack_list_notifications")}
          checked={form.repackUpdatesNotificationsEnabled}
          onChange={() =>
            handleChange({
              repackUpdatesNotificationsEnabled:
                !form.repackUpdatesNotificationsEnabled,
            })
          }
        />
      </>
    </>
  );
}<|MERGE_RESOLUTION|>--- conflicted
+++ resolved
@@ -22,13 +22,11 @@
 export function SettingsGeneral({
   updateUserPreferences,
 }: SettingsGeneralProps) {
-<<<<<<< HEAD
   const { t } = useTranslation("settings");
-=======
+
   const userPreferences = useAppSelector(
     (state) => state.userPreferences.value
   );
->>>>>>> ddd9ea69
 
   const [form, setForm] = useState({
     downloadsPath: "",
