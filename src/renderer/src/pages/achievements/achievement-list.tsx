--- conflicted
+++ resolved
@@ -10,7 +10,9 @@
   achievements: UserAchievement[];
 }
 
-export function AchievementList({ achievements }: AchievementListProps) {
+export function AchievementList({
+  achievements,
+}: Readonly<AchievementListProps>) {
   const { t } = useTranslation("achievement");
   const { showHydraCloudModal } = useSubscription();
   const { formatDateTime } = useDate();
@@ -40,19 +42,8 @@
             </h4>
             <p>{achievement.description}</p>
           </div>
-<<<<<<< HEAD
-          <div
-            style={{
-              display: "flex",
-              flexDirection: "column",
-              gap: "8px",
-              alignItems: "flex-end",
-            }}
-          >
-=======
 
           <div className="achievements__item-meta">
->>>>>>> 36bd588d
             {achievement.points != undefined ? (
               <div
                 className="achievements__item-points"
