--- conflicted
+++ resolved
@@ -47,7 +47,6 @@
       complete: [],
     };
 
-<<<<<<< HEAD
     const result = library.reduce((prev, next) => {
       /* Game has been manually added to the library */
       if (!next.status) return prev;
@@ -62,23 +61,6 @@
 
       return { ...prev, complete: [...prev.complete, next] };
     }, initialValue);
-=======
-    const result = library
-      .filter((game) => {
-        return game.downloadPath;
-      })
-      .reduce((prev, next) => {
-        if (lastPacket?.game.id === next.id) {
-          return { ...prev, downloading: [...prev.downloading, next] };
-        }
-
-        if (next.downloadQueue || next.status === "paused") {
-          return { ...prev, queued: [...prev.queued, next] };
-        }
-
-        return { ...prev, complete: [...prev.complete, next] };
-      }, initialValue);
->>>>>>> 038cc377
 
     const queued = orderBy(
       result.queued,
