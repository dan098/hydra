import { useNavigate } from "react-router-dom";

import type { GameShop, LibraryGame, SeedingStatus } from "@types";

import { Badge, Button } from "@renderer/components";
import {
  buildGameDetailsPath,
  formatDownloadProgress,
} from "@renderer/helpers";

import { Downloader, formatBytes, steamUrlBuilder } from "@shared";
import { DOWNLOADER_NAME } from "@renderer/constants";
import { useAppSelector, useDownload } from "@renderer/hooks";

import "./download-group.scss";
import { useTranslation } from "react-i18next";
import { useMemo } from "react";
import {
  DropdownMenu,
  DropdownMenuItem,
} from "@renderer/components/dropdown-menu/dropdown-menu";
import {
  ColumnsIcon,
  DownloadIcon,
  LinkIcon,
  PlayIcon,
  ThreeBarsIcon,
  TrashIcon,
  UnlinkIcon,
  XCircleIcon,
} from "@primer/octicons-react";

import torBoxLogo from "@renderer/assets/icons/torbox.webp";

export interface DownloadGroupProps {
  library: LibraryGame[];
  title: string;
  openDeleteGameModal: (shop: GameShop, objectId: string) => void;
  openGameInstaller: (shop: GameShop, objectId: string) => void;
  seedingStatus: SeedingStatus[];
}

export function DownloadGroup({
  library,
  title,
  openDeleteGameModal,
  openGameInstaller,
  seedingStatus,
}: Readonly<DownloadGroupProps>) {
  const navigate = useNavigate();

  const { t } = useTranslation("downloads");

  const userPreferences = useAppSelector(
    (state) => state.userPreferences.value
  );

  const {
    lastPacket,
    progress,
    pauseDownload,
    resumeDownload,
    cancelDownload,
    isGameDeleting,
    pauseSeeding,
    resumeSeeding,
  } = useDownload();

  const getFinalDownloadSize = (game: LibraryGame) => {
    const download = game.download!;
    const isGameDownloading = lastPacket?.gameId === game.id;

    if (download.fileSize) return formatBytes(download.fileSize);

    if (lastPacket?.download.fileSize && isGameDownloading)
      return formatBytes(lastPacket.download.fileSize);

    return "N/A";
  };

  const seedingMap = useMemo(() => {
    const map = new Map<string, SeedingStatus>();

    seedingStatus.forEach((seed) => {
      map.set(seed.gameId, seed);
    });

    return map;
  }, [seedingStatus]);

  const getGameInfo = (game: LibraryGame) => {
    const download = game.download!;

    const isGameDownloading = lastPacket?.gameId === game.id;
    const finalDownloadSize = getFinalDownloadSize(game);
    const seedingStatus = seedingMap.get(game.id);

    if (isGameDeleting(game.id)) {
      return <p>{t("deleting")}</p>;
    }

    if (isGameDownloading) {
      if (lastPacket?.isDownloadingMetadata) {
        return <p>{t("downloading_metadata")}</p>;
      }

      if (lastPacket?.isCheckingFiles) {
        return (
          <>
            <p>{progress}</p>
            <p>{t("checking_files")}</p>
          </>
        );
      }

      return (
        <>
          <p>{progress}</p>

          <p>
            {formatBytes(lastPacket.download.bytesDownloaded)} /{" "}
            {finalDownloadSize}
          </p>

          {download.downloader === Downloader.Torrent && (
            <small>
              {lastPacket?.numPeers} peers / {lastPacket?.numSeeds} seeds
            </small>
          )}
        </>
      );
    }

    if (download.progress === 1) {
      const uploadSpeed = formatBytes(seedingStatus?.uploadSpeed ?? 0);

      return download.status === "seeding" &&
        download.downloader === Downloader.Torrent ? (
        <>
          <p>{t("seeding")}</p>
          {uploadSpeed && <p>{uploadSpeed}/s</p>}
        </>
      ) : (
        <p>{t("completed")}</p>
      );
    }

    if (download.status === "paused") {
      return (
        <>
          <p>{formatDownloadProgress(download.progress)}</p>
          <p>{t(download.queued ? "queued" : "paused")}</p>
        </>
      );
    }

    if (download.status === "active") {
      return (
        <>
          <p>{formatDownloadProgress(download.progress)}</p>

          <p>
            {formatBytes(download.bytesDownloaded)} / {finalDownloadSize}
          </p>
        </>
      );
    }

    return <p>{t(download.status as string)}</p>;
  };

  const getGameActions = (game: LibraryGame): DropdownMenuItem[] => {
    const download = lastPacket?.download;
    const isGameDownloading = lastPacket?.gameId === game.id;

    const deleting = isGameDeleting(game.id);

    if (download?.progress === 1) {
      return [
        {
          label: t("install"),
          disabled: deleting,
          onClick: () => {
            openGameInstaller(game.shop, game.objectId);
          },
          icon: <DownloadIcon />,
        },
        {
          label: t("stop_seeding"),
          disabled: deleting,
          icon: <UnlinkIcon />,
          show:
            download.status === "seeding" &&
            download.downloader === Downloader.Torrent,
          onClick: () => {
            pauseSeeding(game.shop, game.objectId);
          },
        },
        {
          label: t("resume_seeding"),
          disabled: deleting,
          icon: <LinkIcon />,
          show:
            download.status !== "seeding" &&
            download.downloader === Downloader.Torrent,
          onClick: () => {
            resumeSeeding(game.shop, game.objectId);
          },
        },
        {
          label: t("delete"),
          disabled: deleting,
          icon: <TrashIcon />,
          onClick: () => {
            openDeleteGameModal(game.shop, game.objectId);
          },
        },
      ];
    }

    if (isGameDownloading || download?.status === "active") {
      return [
        {
          label: t("pause"),
          onClick: () => {
            pauseDownload(game.shop, game.objectId);
          },
          icon: <ColumnsIcon />,
        },
        {
          label: t("cancel"),
          onClick: () => {
            cancelDownload(game.shop, game.objectId);
          },
          icon: <XCircleIcon />,
        },
      ];
    }

    return [
      {
        label: t("resume"),
        disabled:
          download?.downloader === Downloader.RealDebrid &&
          !userPreferences?.realDebridApiToken,
        onClick: () => {
          resumeDownload(game.shop, game.objectId);
        },
        icon: <PlayIcon />,
      },
      {
        label: t("cancel"),
        onClick: () => {
          cancelDownload(game.shop, game.objectId);
        },
        icon: <XCircleIcon />,
      },
    ];
  };

  if (!library.length) return null;

  return (
    <div className="download-group">
      <div className="download-group__header">
        <h2>{title}</h2>
        <div className="download-group__header-divider" />
        <h3 className="download-group__header-count">{library.length}</h3>
      </div>

      <ul className="download-group__downloads">
        {library.map((game) => {
          return (
            <li key={game.id} className="download-group__item">
              <div className="download-group__cover">
                <div className="download-group__cover-backdrop">
                  <img
                    src={steamUrlBuilder.library(game.objectId)}
                    className="download-group__cover-image"
                    alt={game.title}
                  />

<<<<<<< HEAD
                  <div className={styles.downloadCoverContent}>
                    {game.download?.downloader === Downloader.TorBox ? (
                      <div
                        style={{
                          display: "flex",
                          alignItems: "center",
                          background: "#11141b",
                          padding: `${SPACING_UNIT / 2}px ${SPACING_UNIT}px`,
                          borderRadius: "4px",
                          gap: 4,
                          border: `1px solid ${vars.color.border}`,
                        }}
                      >
                        <img
                          src={torBoxLogo}
                          alt="TorBox"
                          style={{ width: 13 }}
                        />
                        <span style={{ fontSize: 10 }}>TorBox</span>
                      </div>
                    ) : (
                      <Badge>
                        {DOWNLOADER_NAME[game.download!.downloader]}
                      </Badge>
                    )}
=======
                  <div className="download-group__cover-content">
                    <Badge>
                      {
                        DOWNLOADER_NAME[
                          game?.download?.downloader as Downloader
                        ]
                      }
                    </Badge>
>>>>>>> fcd8a4a5
                  </div>
                </div>
              </div>
              <div className="download-group__right-content">
                <div className="download-group__details">
                  <div className="download-group__title-wrapper">
                    <button
                      type="button"
                      className="download-group__title"
                      onClick={() =>
                        navigate(
                          buildGameDetailsPath({
                            ...game,
                            objectId: game.objectId,
                          })
                        )
                      }
                    >
                      {game.title}
                    </button>
                  </div>

                  {getGameInfo(game)}
                </div>

                {getGameActions(game) !== null && (
                  <DropdownMenu
                    align="end"
                    items={getGameActions(game)}
                    sideOffset={-75}
                  >
                    <Button
                      className="download-group__menu-button"
                      theme="outline"
                    >
                      <ThreeBarsIcon />
                    </Button>
                  </DropdownMenu>
                )}
              </div>
            </li>
          );
        })}
      </ul>
    </div>
  );
}<|MERGE_RESOLUTION|>--- conflicted
+++ resolved
@@ -280,8 +280,7 @@
                     alt={game.title}
                   />
 
-<<<<<<< HEAD
-                  <div className={styles.downloadCoverContent}>
+                  <div className="download-group__cover-content">
                     {game.download?.downloader === Downloader.TorBox ? (
                       <div
                         style={{
@@ -306,16 +305,6 @@
                         {DOWNLOADER_NAME[game.download!.downloader]}
                       </Badge>
                     )}
-=======
-                  <div className="download-group__cover-content">
-                    <Badge>
-                      {
-                        DOWNLOADER_NAME[
-                          game?.download?.downloader as Downloader
-                        ]
-                      }
-                    </Badge>
->>>>>>> fcd8a4a5
                   </div>
                 </div>
               </div>
