import { UserGame, UserProfile } from "@types";
import cn from "classnames";

import * as styles from "./user.css";
import { SPACING_UNIT, vars } from "@renderer/theme.css";
import { useMemo, useState } from "react";
import { useTranslation } from "react-i18next";
import SteamLogo from "@renderer/assets/steam-logo.svg?react";
<<<<<<< HEAD
import { useAppSelector, useDate, useUserDetails } from "@renderer/hooks";
=======
import { useDate, useToast, useUserDetails } from "@renderer/hooks";
>>>>>>> abe9e309
import { useNavigate } from "react-router-dom";
import { buildGameDetailsPath, steamUrlBuilder } from "@renderer/helpers";
import { PersonIcon, TelescopeIcon } from "@primer/octicons-react";
import { Button } from "@renderer/components";
import { UserEditProfileModal } from "./user-edit-modal";
import { UserSignOutModal } from "./user-signout-modal";

const MAX_MINUTES_TO_SHOW_IN_PLAYTIME = 120;

export interface ProfileContentProps {
  userProfile: UserProfile;
  updateUserProfile: () => Promise<void>;
}

export function UserContent({
  userProfile,
  updateUserProfile,
}: ProfileContentProps) {
  const { t, i18n } = useTranslation("user_profile");

  const { userDetails, profileBackground, signOut } = useUserDetails();
  const { showSuccessToast } = useToast();

  const [showEditProfileModal, setShowEditProfileModal] = useState(false);
  const [showSignOutModal, setShowSignOutModal] = useState(false);

  const { gameRunning } = useAppSelector((state) => state.gameRunning);

  const navigate = useNavigate();

  const numberFormatter = useMemo(() => {
    return new Intl.NumberFormat(i18n.language, {
      maximumFractionDigits: 0,
    });
  }, [i18n.language]);

  const { formatDistance, formatDiffInMillis } = useDate();

  const formatPlayTime = () => {
    const seconds = userProfile.libraryGames.reduce(
      (acc, game) => acc + game.playTimeInSeconds,
      0
    );
    const minutes = seconds / 60;

    if (minutes < MAX_MINUTES_TO_SHOW_IN_PLAYTIME) {
      return t("amount_minutes", {
        amount: minutes.toFixed(0),
      });
    }

    const hours = minutes / 60;
    return t("amount_hours", { amount: numberFormatter.format(hours) });
  };

  const handleGameClick = (game: UserGame) => {
    navigate(buildGameDetailsPath(game));
  };

  const handleEditProfile = () => {
    setShowEditProfileModal(true);
  };

  const handleConfirmSignout = async () => {
    await signOut();

    showSuccessToast(t("successfully_signed_out"));

    navigate("/");
  };

  const isMe = userDetails?.id == userProfile.id;

  const profileContentBoxBackground = useMemo(() => {
    if (profileBackground) return profileBackground;
    /* TODO: Render background colors for other users */
    return undefined;
  }, [profileBackground]);

  return (
    <>
      <UserEditProfileModal
        visible={showEditProfileModal}
        onClose={() => setShowEditProfileModal(false)}
        updateUserProfile={updateUserProfile}
        userProfile={userProfile}
      />

      <UserSignOutModal
        visible={showSignOutModal}
        onClose={() => setShowSignOutModal(false)}
        onConfirm={handleConfirmSignout}
      />

      <section
        className={styles.profileContentBox}
        style={{
          padding: `${SPACING_UNIT * 3}px ${SPACING_UNIT * 2}px`,
          position: "relative",
        }}
      >
        {gameRunning && isMe && (
          <div
            style={{
              backgroundImage: `url(${steamUrlBuilder.libraryHero(gameRunning.objectID)})`,
              backgroundPosition: "top",
              position: "absolute",
              inset: 0,
              backgroundSize: "cover",
              borderRadius: "4px",
            }}
          ></div>
        )}

        <div
          style={{
            background: profileContentBoxBackground,
            position: "absolute",
            inset: 0,
            borderRadius: "4px",
          }}
        ></div>

        <div className={styles.profileAvatarContainer}>
          {userProfile.profileImageUrl ? (
            <img
              className={styles.profileAvatar}
              alt={userProfile.displayName}
              src={userProfile.profileImageUrl}
            />
          ) : (
            <PersonIcon size={72} />
          )}
        </div>

        <div className={styles.profileInformation}>
          <h2 style={{ fontWeight: "bold" }}>{userProfile.displayName}</h2>
          {isMe && gameRunning && (
            <div
              style={{
                display: "flex",
                flexDirection: "column",
                gap: `${SPACING_UNIT / 2}px`,
              }}
            >
              <div
                style={{
                  display: "flex",
                  flexDirection: "row",
                  gap: `${SPACING_UNIT}px`,
                  alignItems: "center",
                }}
              >
                <p>{gameRunning.title}</p>
              </div>
              <small>
                {t("playing_for", {
                  amount: formatDiffInMillis(
                    gameRunning.sessionDurationInMillis,
                    new Date()
                  ),
                })}
              </small>
            </div>
          )}
        </div>

        {isMe && (
          <div
            style={{
              flex: 1,
              display: "flex",
              justifyContent: "end",
              zIndex: 1,
            }}
          >
            <div
              style={{
                display: "flex",
                flexDirection: "column",
                gap: `${SPACING_UNIT}px`,
              }}
            >
              <>
                <Button theme="outline" onClick={handleEditProfile}>
                  {t("edit_profile")}
                </Button>

                <Button
                  theme="danger"
                  onClick={() => setShowSignOutModal(true)}
                >
                  {t("sign_out")}
                </Button>
              </>
            </div>
          </div>
        )}
      </section>

      <div className={styles.profileContent}>
        <div className={styles.profileGameSection}>
          <h2>{t("activity")}</h2>

          {!userProfile.recentGames.length ? (
            <div className={styles.noDownloads}>
              <div className={styles.telescopeIcon}>
                <TelescopeIcon size={24} />
              </div>
              <h2>{t("no_recent_activity_title")}</h2>
              <p style={{ fontFamily: "Fira Sans" }}>
                {t("no_recent_activity_description")}
              </p>
            </div>
          ) : (
            <div
              style={{
                display: "flex",
                flexDirection: "column",
                gap: `${SPACING_UNIT * 2}px`,
              }}
            >
              {userProfile.recentGames.map((game) => (
                <button
                  key={game.objectID}
                  className={cn(styles.feedItem, styles.profileContentBox)}
                  onClick={() => handleGameClick(game)}
                >
                  <img
                    className={styles.feedGameIcon}
                    src={game.cover}
                    alt={game.title}
                  />
                  <div className={styles.gameInformation}>
                    <h4>{game.title}</h4>
                    <small>
                      {t("last_time_played", {
                        period: formatDistance(
                          game.lastTimePlayed!,
                          new Date(),
                          {
                            addSuffix: true,
                          }
                        ),
                      })}
                    </small>
                  </div>
                </button>
              ))}
            </div>
          )}
        </div>

        <div className={cn(styles.contentSidebar, styles.profileGameSection)}>
          <div
            style={{
              display: "flex",
              alignItems: "center",
              justifyContent: "space-between",
              gap: `${SPACING_UNIT * 2}px`,
            }}
          >
            <h2>{t("library")}</h2>

            <div
              style={{
                flex: 1,
                backgroundColor: vars.color.border,
                height: "1px",
              }}
            />
            <h3 style={{ fontWeight: "400" }}>
              {userProfile.libraryGames.length}
            </h3>
          </div>
          <small>{t("total_play_time", { amount: formatPlayTime() })}</small>
          <div
            style={{
              display: "grid",
              gridTemplateColumns: "repeat(4, 1fr)",
              gap: `${SPACING_UNIT}px`,
            }}
          >
            {userProfile.libraryGames.map((game) => (
              <button
                key={game.objectID}
                className={cn(styles.gameListItem, styles.profileContentBox)}
                onClick={() => handleGameClick(game)}
                title={game.title}
              >
                {game.iconUrl ? (
                  <img
                    className={styles.libraryGameIcon}
                    src={game.iconUrl}
                    alt={game.title}
                  />
                ) : (
                  <SteamLogo className={styles.libraryGameIcon} />
                )}
              </button>
            ))}
          </div>
        </div>
      </div>
    </>
  );
}<|MERGE_RESOLUTION|>--- conflicted
+++ resolved
@@ -6,11 +6,12 @@
 import { useMemo, useState } from "react";
 import { useTranslation } from "react-i18next";
 import SteamLogo from "@renderer/assets/steam-logo.svg?react";
-<<<<<<< HEAD
-import { useAppSelector, useDate, useUserDetails } from "@renderer/hooks";
-=======
-import { useDate, useToast, useUserDetails } from "@renderer/hooks";
->>>>>>> abe9e309
+import {
+  useAppSelector,
+  useDate,
+  useToast,
+  useUserDetails,
+} from "@renderer/hooks";
 import { useNavigate } from "react-router-dom";
 import { buildGameDetailsPath, steamUrlBuilder } from "@renderer/helpers";
 import { PersonIcon, TelescopeIcon } from "@primer/octicons-react";
