import { useEffect, useMemo, useRef, useState } from "react";
import { ChevronRightIcon, ChevronLeftIcon } from "@primer/octicons-react";

import type { ShopDetails } from "@types";

import * as styles from "./gallery-slider.css";
import { useTranslation } from "react-i18next";

export interface GallerySliderProps {
  gameDetails: ShopDetails;
}

export function GallerySlider({ gameDetails }: GallerySliderProps) {
  const scrollContainerRef = useRef<HTMLDivElement>(null);
  const mediaContainerRef = useRef<HTMLDivElement>(null);

  const { t } = useTranslation("game_details");

  const hasScreenshots = gameDetails && gameDetails.screenshots.length;
  const hasMovies = gameDetails && gameDetails.movies?.length;

  const [mediaCount] = useState<number>(() => {
    if (gameDetails.screenshots && gameDetails.movies) {
      return gameDetails.screenshots.length + gameDetails.movies.length;
    } else if (gameDetails.movies) {
      return gameDetails.movies.length;
    } else if (gameDetails.screenshots) {
      return gameDetails.screenshots.length;
    }

    return 0;
  });

  const [mediaIndex, setMediaIndex] = useState<number>(0);
  const [showArrows, setShowArrows] = useState(false);

  const showNextImage = () => {
    setMediaIndex((index: number) => {
      if (index === mediaCount - 1) return 0;

      return index + 1;
    });
  };

  const showPrevImage = () => {
    setMediaIndex((index: number) => {
      if (index === 0) return mediaCount - 1;

      return index - 1;
    });
  };

  useEffect(() => {
    setMediaIndex(0);
  }, [gameDetails]);

  useEffect(() => {
    if (hasMovies && mediaContainerRef.current) {
      mediaContainerRef.current.childNodes.forEach((node, index) => {
        if (node instanceof HTMLVideoElement) {
          if (index == mediaIndex) {
            node.play();
          } else {
            node.pause();
          }
        }
      });
    }
  }, [hasMovies, mediaContainerRef, mediaIndex]);

  useEffect(() => {
    if (scrollContainerRef.current) {
      const container = scrollContainerRef.current;
      const totalWidth = container.scrollWidth - container.clientWidth;
      const itemWidth = totalWidth / (mediaCount - 1);
      const scrollLeft = mediaIndex * itemWidth;
      container.scrollLeft = scrollLeft;
    }
  }, [gameDetails, mediaIndex, mediaCount]);

<<<<<<< HEAD
  const hasScreenshots = gameDetails.screenshots.length;
  const hasMovies = gameDetails.movies?.length;
=======
  const previews = useMemo(() => {
    const screenshotPreviews =
      gameDetails?.screenshots.map(({ id, path_thumbnail }) => ({
        id,
        thumbnail: path_thumbnail,
      })) ?? [];

    if (gameDetails?.movies) {
      const moviePreviews = gameDetails.movies.map(({ id, thumbnail }) => ({
        id,
        thumbnail,
      }));

      return [...moviePreviews, ...screenshotPreviews];
    }

    return screenshotPreviews;
  }, [gameDetails]);
>>>>>>> 38b88d08

  return (
    <>
      {hasScreenshots && (
        <div className={styles.gallerySliderContainer}>
          <div
            onMouseEnter={() => setShowArrows(true)}
            onMouseLeave={() => setShowArrows(false)}
            className={styles.gallerySliderAnimationContainer}
            ref={mediaContainerRef}
          >
            {gameDetails.movies &&
              gameDetails.movies.map((video) => (
                <video
                  key={video.id}
                  controls
                  className={styles.gallerySliderMedia}
                  poster={video.thumbnail}
                  style={{ translate: `${-100 * mediaIndex}%` }}
                  loop
                  muted
                  tabIndex={-1}
                >
                  <source src={video.mp4.max.replace("http", "https")} />
                </video>
              ))}
<<<<<<< HEAD
            {hasScreenshots &&
              gameDetails.screenshots.map(
                (image: SteamScreenshot, i: number) => (
                  <img
                    key={"image-" + i}
                    className={styles.gallerySliderMedia}
                    src={image.path_full}
                    style={{ translate: `${-100 * mediaIndex}%` }}
                  />
                )
              )}
            {arrowShow && (
              <>
                <button
                  onClick={showPrevImage}
                  type="button"
                  className={styles.gallerySliderButton}
                  style={{ left: 0 }}
                >
                  <ChevronLeftIcon className={styles.gallerySliderIcons} />
                </button>

                <button
                  onClick={showNextImage}
                  type="button"
                  className={styles.gallerySliderButton}
                  style={{ right: 0 }}
                >
                  <ChevronRightIcon className={styles.gallerySliderIcons} />
                </button>
              </>
            )}
=======

            {hasScreenshots &&
              gameDetails.screenshots.map((image, i) => (
                <img
                  key={image.id}
                  className={styles.gallerySliderMedia}
                  src={image.path_full}
                  style={{ translate: `${-100 * mediaIndex}%` }}
                  alt={t("screenshot", { number: i + 1 })}
                />
              ))}

            <button
              onClick={showPrevImage}
              type="button"
              className={styles.gallerySliderButton({
                visible: showArrows,
                direction: "left",
              })}
              aria-label={t("previous_screenshot")}
              tabIndex={0}
            >
              <ChevronLeftIcon size={36} />
            </button>

            <button
              onClick={showNextImage}
              type="button"
              className={styles.gallerySliderButton({
                visible: showArrows,
                direction: "right",
              })}
              aria-label={t("next_screenshot")}
              tabIndex={0}
            >
              <ChevronRightIcon size={36} />
            </button>
>>>>>>> 38b88d08
          </div>

          <div className={styles.gallerySliderPreview} ref={scrollContainerRef}>
            {previews.map((media, i) => (
              <button
                key={media.id}
                type="button"
                className={styles.mediaPreviewButton({
                  active: mediaIndex === i,
                })}
                onClick={() => setMediaIndex(i)}
                aria-label={t("open_screenshot", { number: i + 1 })}
              >
                <img
                  src={media.thumbnail}
                  className={styles.mediaPreview}
                  alt={t("screenshot", { number: i + 1 })}
                />
<<<<<<< HEAD
              ))}

            {hasScreenshots &&
              gameDetails.screenshots.map(
                (image: SteamScreenshot, i: number) => (
                  <img
                    key={"image-thumb-" + i}
                    onClick={() =>
                      setMediaIndex(
                        i + (gameDetails.movies ? gameDetails.movies.length : 0)
                      )
                    }
                    className={`${styles.gallerySliderMediaPreview} ${mediaIndex === i + (gameDetails.movies ? gameDetails.movies.length : 0) ? styles.gallerySliderMediaPreviewActive : ""}`}
                    src={image.path_full}
                  />
                )
              )}
=======
              </button>
            ))}
>>>>>>> 38b88d08
          </div>
        </div>
      )}
    </>
  );
}<|MERGE_RESOLUTION|>--- conflicted
+++ resolved
@@ -78,10 +78,6 @@
     }
   }, [gameDetails, mediaIndex, mediaCount]);
 
-<<<<<<< HEAD
-  const hasScreenshots = gameDetails.screenshots.length;
-  const hasMovies = gameDetails.movies?.length;
-=======
   const previews = useMemo(() => {
     const screenshotPreviews =
       gameDetails?.screenshots.map(({ id, path_thumbnail }) => ({
@@ -100,7 +96,6 @@
 
     return screenshotPreviews;
   }, [gameDetails]);
->>>>>>> 38b88d08
 
   return (
     <>
@@ -127,40 +122,6 @@
                   <source src={video.mp4.max.replace("http", "https")} />
                 </video>
               ))}
-<<<<<<< HEAD
-            {hasScreenshots &&
-              gameDetails.screenshots.map(
-                (image: SteamScreenshot, i: number) => (
-                  <img
-                    key={"image-" + i}
-                    className={styles.gallerySliderMedia}
-                    src={image.path_full}
-                    style={{ translate: `${-100 * mediaIndex}%` }}
-                  />
-                )
-              )}
-            {arrowShow && (
-              <>
-                <button
-                  onClick={showPrevImage}
-                  type="button"
-                  className={styles.gallerySliderButton}
-                  style={{ left: 0 }}
-                >
-                  <ChevronLeftIcon className={styles.gallerySliderIcons} />
-                </button>
-
-                <button
-                  onClick={showNextImage}
-                  type="button"
-                  className={styles.gallerySliderButton}
-                  style={{ right: 0 }}
-                >
-                  <ChevronRightIcon className={styles.gallerySliderIcons} />
-                </button>
-              </>
-            )}
-=======
 
             {hasScreenshots &&
               gameDetails.screenshots.map((image, i) => (
@@ -198,7 +159,6 @@
             >
               <ChevronRightIcon size={36} />
             </button>
->>>>>>> 38b88d08
           </div>
 
           <div className={styles.gallerySliderPreview} ref={scrollContainerRef}>
@@ -217,28 +177,8 @@
                   className={styles.mediaPreview}
                   alt={t("screenshot", { number: i + 1 })}
                 />
-<<<<<<< HEAD
-              ))}
-
-            {hasScreenshots &&
-              gameDetails.screenshots.map(
-                (image: SteamScreenshot, i: number) => (
-                  <img
-                    key={"image-thumb-" + i}
-                    onClick={() =>
-                      setMediaIndex(
-                        i + (gameDetails.movies ? gameDetails.movies.length : 0)
-                      )
-                    }
-                    className={`${styles.gallerySliderMediaPreview} ${mediaIndex === i + (gameDetails.movies ? gameDetails.movies.length : 0) ? styles.gallerySliderMediaPreviewActive : ""}`}
-                    src={image.path_full}
-                  />
-                )
-              )}
-=======
               </button>
             ))}
->>>>>>> 38b88d08
           </div>
         </div>
       )}
