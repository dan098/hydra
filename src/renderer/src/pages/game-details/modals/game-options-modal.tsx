--- conflicted
+++ resolved
@@ -31,12 +31,10 @@
 
   const [showDeleteModal, setShowDeleteModal] = useState(false);
   const [showRemoveGameModal, setShowRemoveGameModal] = useState(false);
-<<<<<<< HEAD
   const [showResetAchievementsModal, setShowResetAchievementsModal] =
     useState(false);
-=======
+
   const [launchOptions, setLaunchOptions] = useState(game.launchOptions ?? "");
->>>>>>> 59bc23bb
 
   const {
     removeGameInstaller,
@@ -147,14 +145,12 @@
   const shouldShowWinePrefixConfiguration =
     window.electron.platform === "linux";
 
-<<<<<<< HEAD
   const handleResetAchievements = async () => {
     await window.electron.resetGameAchievements(game.id);
     updateGame();
   };
-=======
+
   const shouldShowLaunchOptionsConfiguration = false;
->>>>>>> 59bc23bb
 
   return (
     <>
