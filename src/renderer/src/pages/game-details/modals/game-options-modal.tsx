import { useContext, useRef, useState } from "react";
import { useTranslation } from "react-i18next";
import { Button, Modal, TextField } from "@renderer/components";
import type { LibraryGame } from "@types";
import { gameDetailsContext } from "@renderer/context";
import { DeleteGameModal } from "@renderer/pages/downloads/delete-game-modal";
import { useDownload, useToast, useUserDetails } from "@renderer/hooks";
import { RemoveGameFromLibraryModal } from "./remove-from-library-modal";
import { ResetAchievementsModal } from "./reset-achievements-modal";
import { FileDirectoryIcon, FileIcon } from "@primer/octicons-react";
import { debounce } from "lodash-es";
import "./game-options-modal.scss";

export interface GameOptionsModalProps {
  visible: boolean;
  game: LibraryGame;
  onClose: () => void;
}

export function GameOptionsModal({
  visible,
  game,
  onClose,
}: Readonly<GameOptionsModalProps>) {
  const { t } = useTranslation("game_details");

  const { showSuccessToast, showErrorToast } = useToast();

  const {
    updateGame,
    setShowRepacksModal,
    repacks,
    selectGameExecutable,
    achievements,
  } = useContext(gameDetailsContext);

  const [showDeleteModal, setShowDeleteModal] = useState(false);
  const [showRemoveGameModal, setShowRemoveGameModal] = useState(false);
  const [launchOptions, setLaunchOptions] = useState(game.launchOptions ?? "");
  const [showResetAchievementsModal, setShowResetAchievementsModal] =
    useState(false);
  const [isDeletingAchievements, setIsDeletingAchievements] = useState(false);

  const {
    removeGameInstaller,
    removeGameFromLibrary,
    isGameDeleting,
    cancelDownload,
  } = useDownload();

  const { userDetails } = useUserDetails();

  const hasAchievements =
    (achievements?.filter((achievement) => achievement.unlocked).length ?? 0) >
    0;

  const deleting = isGameDeleting(game.id);

  const { lastPacket } = useDownload();

  const isGameDownloading =
    game.download?.status === "active" && lastPacket?.gameId === game.id;

  const debounceUpdateLaunchOptions = useRef(
    debounce(async (value: string) => {
      await window.electron.updateLaunchOptions(
        game.shop,
        game.objectId,
        value
      );
      updateGame();
    }, 1000)
  ).current;

  const handleRemoveGameFromLibrary = async () => {
    if (isGameDownloading) {
      await cancelDownload(game.shop, game.objectId);
    }

    await removeGameFromLibrary(game.shop, game.objectId);
    updateGame();
    onClose();
  };

  const handleChangeExecutableLocation = async () => {
    const path = await selectGameExecutable();

    if (path) {
      const gameUsingPath =
        await window.electron.verifyExecutablePathInUse(path);

      if (gameUsingPath) {
        showErrorToast(
          t("executable_path_in_use", { game: gameUsingPath.title })
        );
        return;
      }

      window.electron
        .updateExecutablePath(game.shop, game.objectId, path)
        .then(updateGame);
    }
  };

  const handleCreateShortcut = async () => {
    window.electron
      .createGameShortcut(game.shop, game.objectId)
      .then((success) => {
        if (success) {
          showSuccessToast(t("create_shortcut_success"));
        } else {
          showErrorToast(t("create_shortcut_error"));
        }
      });
  };

  const handleOpenDownloadFolder = async () => {
    await window.electron.openGameInstallerPath(game.shop, game.objectId);
  };

  const handleDeleteGame = async () => {
    await removeGameInstaller(game.shop, game.objectId);
    updateGame();
  };

  const handleOpenGameExecutablePath = async () => {
    await window.electron.openGameExecutablePath(game.shop, game.objectId);
  };

  const handleClearExecutablePath = async () => {
    await window.electron.updateExecutablePath(game.shop, game.objectId, null);
    updateGame();
  };

  const handleChangeWinePrefixPath = async () => {
    const { filePaths } = await window.electron.showOpenDialog({
      properties: ["openDirectory"],
    });

    if (filePaths && filePaths.length > 0) {
      await window.electron.selectGameWinePrefix(
        game.shop,
        game.objectId,
        filePaths[0]
      );
      await updateGame();
    }
  };

  const handleClearWinePrefixPath = async () => {
    await window.electron.selectGameWinePrefix(game.shop, game.objectId, null);
    updateGame();
  };

  const handleChangeLaunchOptions = async (event) => {
    const value = event.target.value;

    setLaunchOptions(value);
    debounceUpdateLaunchOptions(value);
  };

  const handleClearLaunchOptions = async () => {
    setLaunchOptions("");

    window.electron
      .updateLaunchOptions(game.shop, game.objectId, null)
      .then(updateGame);
  };

  const shouldShowWinePrefixConfiguration =
    window.electron.platform === "linux";

  const handleResetAchievements = async () => {
    setIsDeletingAchievements(true);
    try {
      await window.electron.resetGameAchievements(game.shop, game.objectId);
      await updateGame();
      showSuccessToast(t("reset_achievements_success"));
    } catch (error) {
      showErrorToast(t("reset_achievements_error"));
    } finally {
      setIsDeletingAchievements(false);
    }
  };

  return (
    <>
      <DeleteGameModal
        visible={showDeleteModal}
        onClose={() => setShowDeleteModal(false)}
        deleteGame={handleDeleteGame}
      />
      <RemoveGameFromLibraryModal
        visible={showRemoveGameModal}
        onClose={() => setShowRemoveGameModal(false)}
        removeGameFromLibrary={handleRemoveGameFromLibrary}
        game={game}
      />
      <ResetAchievementsModal
        visible={showResetAchievementsModal}
        onClose={() => setShowResetAchievementsModal(false)}
        resetAchievements={handleResetAchievements}
        game={game}
      />

      <Modal
        visible={visible}
        title={game.title}
        onClose={onClose}
        large={true}
      >
        <div className="game-options-modal__container">
          <div className="game-options-modal__section">
            <div className="game-options-modal__header">
              <h2>{t("executable_section_title")}</h2>
              <h4 className="game-options-modal__header-description">
                {t("executable_section_description")}
              </h4>
            </div>

            <div className="game-options-modal__executable-field">
              <TextField
                value={game.executablePath || ""}
                readOnly
                theme="dark"
                disabled
                placeholder={t("no_executable_selected")}
                rightContent={
                  <>
                    <Button
                      type="button"
                      theme="outline"
                      onClick={handleChangeExecutableLocation}
                    >
                      <FileIcon />
                      {t("select_executable")}
                    </Button>
                    {game.executablePath && (
                      <Button
                        onClick={handleClearExecutablePath}
                        theme="outline"
                      >
                        {t("clear")}
                      </Button>
                    )}
                  </>
                }
              />

              {game.executablePath && (
                <div className="game-options-modal__executable-field-buttons">
                  <Button
                    type="button"
                    theme="outline"
                    onClick={handleOpenGameExecutablePath}
                  >
                    {t("open_folder")}
                  </Button>
                  <Button onClick={handleCreateShortcut} theme="outline">
                    {t("create_shortcut")}
                  </Button>
                </div>
              )}
            </div>
          </div>

          {shouldShowWinePrefixConfiguration && (
            <div className="game-options-modal__wine-prefix">
              <div className="game-options-modal__header">
                <h2>{t("wine_prefix")}</h2>
                <h4 className="game-options-modal__header-description">
                  {t("wine_prefix_description")}
                </h4>
              </div>
              <TextField
                value={game.winePrefixPath || ""}
                readOnly
                theme="dark"
                disabled
                placeholder={t("no_directory_selected")}
                rightContent={
                  <>
                    <Button
                      type="button"
                      theme="outline"
                      onClick={handleChangeWinePrefixPath}
                    >
                      <FileDirectoryIcon />
                      {t("select_executable")}
                    </Button>
                    {game.winePrefixPath && (
                      <Button
                        onClick={handleClearWinePrefixPath}
                        theme="outline"
                      >
                        {t("clear")}
                      </Button>
                    )}
                  </>
                }
              />
            </div>
          )}

<<<<<<< HEAD
          {shouldShowLaunchOptionsConfiguration && (
            <div className="game-options-modal__launch-options">
              <div className="game-options-modal__header">
                <h2>{t("launch_options")}</h2>
                <h4 className="game-options-modal__header-description">
                  {t("launch_options_description")}
                </h4>
              </div>
              <TextField
                value={launchOptions}
                theme="dark"
                placeholder={t("launch_options_placeholder")}
                onChange={handleChangeLaunchOptions}
                rightContent={
                  game.launchOptions && (
                    <Button onClick={handleClearLaunchOptions} theme="outline">
                      {t("clear")}
                    </Button>
                  )
                }
              />
            </div>
          )}

          <div className="game-options-modal__downloads">
            <div className="game-options-modal__header">
              <h2>{t("downloads_secion_title")}</h2>
              <h4 className="game-options-modal__header-description">
                {t("downloads_section_description")}
              </h4>
            </div>

=======
          <div className="game-options-modal__launch-options">
            <div className="game-options-modal__header">
              <h2>{t("launch_options")}</h2>
              <h4 className="game-options-modal__header-description">
                {t("launch_options_description")}
              </h4>
            </div>
            <TextField
              value={launchOptions}
              theme="dark"
              placeholder={t("launch_options_placeholder")}
              onChange={handleChangeLaunchOptions}
              rightContent={
                game.launchOptions && (
                  <Button onClick={handleClearLaunchOptions} theme="outline">
                    {t("clear")}
                  </Button>
                )
              }
            />
          </div>

          <div className="game-options-modal__downloads">
            <div className="game-options-modal__header">
              <h2>{t("downloads_secion_title")}</h2>
              <h4 className="game-options-modal__header-description">
                {t("downloads_section_description")}
              </h4>
            </div>

>>>>>>> 110131f1
            <div className="game-options-modal__row">
              <Button
                onClick={() => setShowRepacksModal(true)}
                theme="outline"
                disabled={deleting || isGameDownloading || !repacks.length}
              >
                {t("open_download_options")}
              </Button>
              {game.download?.downloadPath && (
                <Button
                  onClick={handleOpenDownloadFolder}
                  theme="outline"
                  disabled={deleting}
                >
                  {t("open_download_location")}
                </Button>
              )}
            </div>
          </div>

          <div className="game-options-modal__danger-zone">
            <div className="game-options-modal__header">
              <h2>{t("danger_zone_section_title")}</h2>
              <h4 className="game-options-modal__danger-zone-description">
                {t("danger_zone_section_description")}
              </h4>
            </div>
<<<<<<< HEAD

            <div className="game-options-modal__danger-zone-buttons">
              <Button
                onClick={() => setShowRemoveGameModal(true)}
                theme="danger"
                disabled={deleting}
              >
                {t("remove_from_library")}
              </Button>

              <Button
                onClick={() => setShowResetAchievementsModal(true)}
                theme="danger"
                disabled={
                  deleting ||
                  isDeletingAchievements ||
                  !hasAchievements ||
                  !userDetails
                }
              >
                {t("reset_achievements")}
              </Button>

=======

            <div className="game-options-modal__danger-zone-buttons">
              <Button
                onClick={() => setShowRemoveGameModal(true)}
                theme="danger"
                disabled={deleting}
              >
                {t("remove_from_library")}
              </Button>

              <Button
                onClick={() => setShowResetAchievementsModal(true)}
                theme="danger"
                disabled={
                  deleting ||
                  isDeletingAchievements ||
                  !hasAchievements ||
                  !userDetails
                }
              >
                {t("reset_achievements")}
              </Button>

>>>>>>> 110131f1
              <Button
                onClick={() => {
                  setShowDeleteModal(true);
                }}
                theme="danger"
                disabled={
                  isGameDownloading || deleting || !game.download?.downloadPath
                }
              >
                {t("remove_files")}
              </Button>
            </div>
          </div>
        </div>
      </Modal>
    </>
  );
}<|MERGE_RESOLUTION|>--- conflicted
+++ resolved
@@ -190,12 +190,14 @@
         onClose={() => setShowDeleteModal(false)}
         deleteGame={handleDeleteGame}
       />
+
       <RemoveGameFromLibraryModal
         visible={showRemoveGameModal}
         onClose={() => setShowRemoveGameModal(false)}
         removeGameFromLibrary={handleRemoveGameFromLibrary}
         game={game}
       />
+
       <ResetAchievementsModal
         visible={showResetAchievementsModal}
         onClose={() => setShowResetAchievementsModal(false)}
@@ -302,40 +304,6 @@
             </div>
           )}
 
-<<<<<<< HEAD
-          {shouldShowLaunchOptionsConfiguration && (
-            <div className="game-options-modal__launch-options">
-              <div className="game-options-modal__header">
-                <h2>{t("launch_options")}</h2>
-                <h4 className="game-options-modal__header-description">
-                  {t("launch_options_description")}
-                </h4>
-              </div>
-              <TextField
-                value={launchOptions}
-                theme="dark"
-                placeholder={t("launch_options_placeholder")}
-                onChange={handleChangeLaunchOptions}
-                rightContent={
-                  game.launchOptions && (
-                    <Button onClick={handleClearLaunchOptions} theme="outline">
-                      {t("clear")}
-                    </Button>
-                  )
-                }
-              />
-            </div>
-          )}
-
-          <div className="game-options-modal__downloads">
-            <div className="game-options-modal__header">
-              <h2>{t("downloads_secion_title")}</h2>
-              <h4 className="game-options-modal__header-description">
-                {t("downloads_section_description")}
-              </h4>
-            </div>
-
-=======
           <div className="game-options-modal__launch-options">
             <div className="game-options-modal__header">
               <h2>{t("launch_options")}</h2>
@@ -366,7 +334,6 @@
               </h4>
             </div>
 
->>>>>>> 110131f1
             <div className="game-options-modal__row">
               <Button
                 onClick={() => setShowRepacksModal(true)}
@@ -394,7 +361,6 @@
                 {t("danger_zone_section_description")}
               </h4>
             </div>
-<<<<<<< HEAD
 
             <div className="game-options-modal__danger-zone-buttons">
               <Button
@@ -418,31 +384,6 @@
                 {t("reset_achievements")}
               </Button>
 
-=======
-
-            <div className="game-options-modal__danger-zone-buttons">
-              <Button
-                onClick={() => setShowRemoveGameModal(true)}
-                theme="danger"
-                disabled={deleting}
-              >
-                {t("remove_from_library")}
-              </Button>
-
-              <Button
-                onClick={() => setShowResetAchievementsModal(true)}
-                theme="danger"
-                disabled={
-                  deleting ||
-                  isDeletingAchievements ||
-                  !hasAchievements ||
-                  !userDetails
-                }
-              >
-                {t("reset_achievements")}
-              </Button>
-
->>>>>>> 110131f1
               <Button
                 onClick={() => {
                   setShowDeleteModal(true);
