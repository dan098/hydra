--- conflicted
+++ resolved
@@ -95,8 +95,9 @@
               onClick={() => handleRepackClick(repack)}
               className={styles.repackButton}
             >
-<<<<<<< HEAD
-              <p style={{ color: "#DADBE1" }}>{repack.title}</p>
+              <p style={{ color: "#DADBE1", wordBreak: "break-word" }}>
+                {repack.title}
+              </p>
               <div
                 style={{
                   display: "flex",
@@ -133,17 +134,6 @@
                   <Tag>{t("multiplayer")}</Tag>
                 )}
               </div>
-=======
-              <p style={{ color: "#DADBE1", wordBreak: "break-word" }}>
-                {repack.title}
-              </p>
-              <p style={{ fontSize: "12px" }}>
-                {repack.fileSize} - {repackersFriendlyNames[repack.repacker]} -{" "}
-                {repack.uploadDate
-                  ? format(repack.uploadDate, "dd/MM/yyyy")
-                  : ""}
-              </p>
->>>>>>> 27ea6a54
             </Button>
           ))}
         </div>
