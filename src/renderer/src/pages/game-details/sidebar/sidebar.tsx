import { useContext, useEffect, useState } from "react";
import type {
  HowLongToBeatCategory,
  SteamAppDetails,
  UserAchievement,
} from "@types";
import { useTranslation } from "react-i18next";
import { Button, Link } from "@renderer/components";

import * as styles from "./sidebar.css";
import { gameDetailsContext } from "@renderer/context";
import { useDate, useFormat, useUserDetails } from "@renderer/hooks";
import {
  CloudOfflineIcon,
  DownloadIcon,
  LockIcon,
  PeopleIcon,
} from "@primer/octicons-react";
import { HowLongToBeatSection } from "./how-long-to-beat-section";
import { howLongToBeatEntriesTable } from "@renderer/dexie";
import { SidebarSection } from "../sidebar-section/sidebar-section";
import { buildGameAchievementPath } from "@renderer/helpers";
import { SPACING_UNIT } from "@renderer/theme.css";

const fakeAchievements: UserAchievement[] = [
  {
    displayName: "Timber!!",
    name: "",
    hidden: false,
    description: "Chop down your first tree.",
    icon: "https://cdn.akamai.steamstatic.com/steamcommunity/public/images/apps/105600/0fbb33098c9da39d1d4771d8209afface9c46e81.jpg",
    icongray:
      "https://cdn.akamai.steamstatic.com/steamcommunity/public/images/apps/105600/0fbb33098c9da39d1d4771d8209afface9c46e81.jpg",
    unlocked: true,
    unlockTime: Date.now(),
  },
  {
    displayName: "Supreme Helper Minion!",
    name: "",
    hidden: false,
    icon: "https://cdn.akamai.steamstatic.com/steamcommunity/public/images/apps/105600/0a6ff6a36670c96ceb4d30cf6fd69d2fdf55f38e.jpg",
    icongray:
      "https://cdn.akamai.steamstatic.com/steamcommunity/public/images/apps/105600/0a6ff6a36670c96ceb4d30cf6fd69d2fdf55f38e.jpg",
    unlocked: false,
    unlockTime: null,
  },
  {
    displayName: "Feast of Midas",
    name: "",
    hidden: false,
    icon: "https://cdn.akamai.steamstatic.com/steamcommunity/public/images/apps/105600/2d10311274fe7c92ab25cc29afdca86b019ad472.jpg",
    icongray:
      "https://cdn.akamai.steamstatic.com/steamcommunity/public/images/apps/105600/2d10311274fe7c92ab25cc29afdca86b019ad472.jpg",
    unlocked: false,
    unlockTime: null,
  },
];

export function Sidebar() {
  const [howLongToBeat, setHowLongToBeat] = useState<{
    isLoading: boolean;
    data: HowLongToBeatCategory[] | null;
  }>({ isLoading: true, data: null });

  const { userDetails, hasActiveSubscription } = useUserDetails();

  const [activeRequirement, setActiveRequirement] =
    useState<keyof SteamAppDetails["pc_requirements"]>("minimum");

  const {
    gameTitle,
    shopDetails,
    objectId,
    shop,
    stats,
    achievements,
    handleClickOpenCheckout,
  } = useContext(gameDetailsContext);

  const { t } = useTranslation("game_details");
  const { formatDateTime } = useDate();

  const { numberFormatter } = useFormat();

  useEffect(() => {
    if (objectId) {
      setHowLongToBeat({ isLoading: true, data: null });

      howLongToBeatEntriesTable
        .where({ shop, objectId })
        .first()
        .then(async (cachedHowLongToBeat) => {
          if (cachedHowLongToBeat) {
            setHowLongToBeat({
              isLoading: false,
              data: cachedHowLongToBeat.categories,
            });
          } else {
            try {
              const howLongToBeat = await window.electron.getHowLongToBeat(
<<<<<<< HEAD
                shop,
                objectId
=======
                objectId,
                shop
>>>>>>> 2c09520f
              );

              if (howLongToBeat) {
                howLongToBeatEntriesTable.add({
                  objectId,
                  shop: "steam",
                  createdAt: new Date(),
                  updatedAt: new Date(),
                  categories: howLongToBeat,
                });
              }

              setHowLongToBeat({ isLoading: false, data: howLongToBeat });
            } catch (err) {
              setHowLongToBeat({ isLoading: false, data: null });
            }
          }
        });
    }
  }, [objectId, shop, gameTitle]);

  return (
    <aside className={styles.contentSidebar}>
      {userDetails === null && (
        <SidebarSection title={t("achievements")}>
          <div
            style={{
              position: "absolute",
              zIndex: 1,
              inset: 0,
              width: "100%",
              height: "100%",
              background: "rgba(0, 0, 0, 0.7)",
              display: "flex",
              justifyContent: "center",
              alignItems: "center",
              flexDirection: "column",
              gap: `${SPACING_UNIT}px`,
            }}
          >
            <LockIcon size={36} />
            <h3>{t("sign_in_to_see_achievements")}</h3>
          </div>
          <ul className={styles.list} style={{ filter: "blur(4px)" }}>
            {fakeAchievements.map((achievement, index) => (
              <li key={index}>
                <div className={styles.listItem}>
                  <img
                    style={{ filter: "blur(8px)" }}
                    className={styles.listItemImage({
                      unlocked: achievement.unlocked,
                    })}
                    src={achievement.icon}
                    alt={achievement.displayName}
                  />
                  <div>
                    <p>{achievement.displayName}</p>
                    <small>
                      {achievement.unlockTime &&
                        formatDateTime(achievement.unlockTime)}
                    </small>
                  </div>
                </div>
              </li>
            ))}
          </ul>
        </SidebarSection>
      )}
      {userDetails && achievements && achievements.length > 0 && (
        <SidebarSection
          title={t("achievements_count", {
            unlockedCount: achievements.filter((a) => a.unlocked).length,
            achievementsCount: achievements.length,
          })}
        >
          <ul className={styles.list}>
            {!hasActiveSubscription && (
              <button
                className={styles.subscriptionRequiredButton}
                onClick={handleClickOpenCheckout}
              >
                <CloudOfflineIcon size={16} />
                <span>{t("achievements_not_sync")}</span>
              </button>
            )}

            {achievements.slice(0, 4).map((achievement, index) => (
              <li key={index}>
                <Link
                  to={buildGameAchievementPath({
                    shop: shop,
                    objectId: objectId!,
                    title: gameTitle,
                  })}
                  className={styles.listItem}
                  title={achievement.description}
                >
                  <img
                    className={styles.listItemImage({
                      unlocked: achievement.unlocked,
                    })}
                    src={achievement.icon}
                    alt={achievement.displayName}
                  />
                  <div>
                    <p>{achievement.displayName}</p>
                    <small>
                      {achievement.unlockTime &&
                        formatDateTime(achievement.unlockTime)}
                    </small>
                  </div>
                </Link>
              </li>
            ))}

            <Link
              style={{ textAlign: "center" }}
              to={buildGameAchievementPath({
                shop: shop,
                objectId: objectId!,
                title: gameTitle,
              })}
            >
              {t("see_all_achievements")}
            </Link>
          </ul>
        </SidebarSection>
      )}

      {stats && (
        <SidebarSection title={t("stats")}>
          <div className={styles.statsSection}>
            <div className={styles.statsCategory}>
              <p className={styles.statsCategoryTitle}>
                <DownloadIcon size={18} />
                {t("download_count")}
              </p>
              <p>{numberFormatter.format(stats?.downloadCount)}</p>
            </div>

            <div className={styles.statsCategory}>
              <p className={styles.statsCategoryTitle}>
                <PeopleIcon size={18} />
                {t("player_count")}
              </p>
              <p>{numberFormatter.format(stats?.playerCount)}</p>
            </div>
          </div>
        </SidebarSection>
      )}

      <HowLongToBeatSection
        howLongToBeatData={howLongToBeat.data}
        isLoading={howLongToBeat.isLoading}
      />

      <SidebarSection title={t("requirements")}>
        <div className={styles.requirementButtonContainer}>
          <Button
            className={styles.requirementButton}
            onClick={() => setActiveRequirement("minimum")}
            theme={activeRequirement === "minimum" ? "primary" : "outline"}
          >
            {t("minimum")}
          </Button>

          <Button
            className={styles.requirementButton}
            onClick={() => setActiveRequirement("recommended")}
            theme={activeRequirement === "recommended" ? "primary" : "outline"}
          >
            {t("recommended")}
          </Button>
        </div>

        <div
          className={styles.requirementsDetails}
          dangerouslySetInnerHTML={{
            __html:
              shopDetails?.pc_requirements?.[activeRequirement] ??
              t(`no_${activeRequirement}_requirements`, {
                gameTitle,
              }),
          }}
        />
      </SidebarSection>
    </aside>
  );
}<|MERGE_RESOLUTION|>--- conflicted
+++ resolved
@@ -98,13 +98,8 @@
           } else {
             try {
               const howLongToBeat = await window.electron.getHowLongToBeat(
-<<<<<<< HEAD
-                shop,
-                objectId
-=======
                 objectId,
                 shop
->>>>>>> 2c09520f
               );
 
               if (howLongToBeat) {
