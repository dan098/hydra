import { useContext, useEffect, useState } from "react";
import type { HowLongToBeatCategory, SteamAppDetails } from "@types";
import { useTranslation } from "react-i18next";
import { Button, Link } from "@renderer/components";

import * as styles from "./sidebar.css";
import { gameDetailsContext } from "@renderer/context";
import { useDate, useFormat } from "@renderer/hooks";
import { DownloadIcon, PeopleIcon } from "@primer/octicons-react";
import { SPACING_UNIT } from "@renderer/theme.css";
import { HowLongToBeatSection } from "./how-long-to-beat-section";
import { howLongToBeatEntriesTable } from "@renderer/dexie";
import { SidebarSection } from "../sidebar-section/sidebar-section";

export function Sidebar() {
  const [howLongToBeat, setHowLongToBeat] = useState<{
    isLoading: boolean;
    data: HowLongToBeatCategory[] | null;
  }>({ isLoading: true, data: null });

  const [activeRequirement, setActiveRequirement] =
    useState<keyof SteamAppDetails["pc_requirements"]>("minimum");

<<<<<<< HEAD
  const { gameTitle, shopDetails, stats, achievements, shop, objectID } =
=======
  const { gameTitle, shopDetails, objectId, shop, stats, achievements } =
>>>>>>> 75be6e5b
    useContext(gameDetailsContext);

  const { t } = useTranslation("game_details");
  const { format } = useDate();

  const { numberFormatter } = useFormat();

<<<<<<< HEAD
  const buildGameAchievementPath = () => {
    const urlParams = new URLSearchParams({ objectId: objectID!, shop });
    return `/achievements?${urlParams.toString()}`;
  };

  // useEffect(() => {
  //   if (objectID) {
  //     setHowLongToBeat({ isLoading: true, data: null });

  //     window.electron
  //       .getHowLongToBeat(objectID, "steam", gameTitle)
  //       .then((howLongToBeat) => {
  //         setHowLongToBeat({ isLoading: false, data: howLongToBeat });
  //       })
  //       .catch(() => {
  //         setHowLongToBeat({ isLoading: false, data: null });
  //       });
  //   }
  // }, [objectID, gameTitle]);
=======
  useEffect(() => {
    if (objectId) {
      setHowLongToBeat({ isLoading: true, data: null });

      howLongToBeatEntriesTable
        .where({ shop, objectId })
        .first()
        .then(async (cachedHowLongToBeat) => {
          if (cachedHowLongToBeat) {
            setHowLongToBeat({
              isLoading: false,
              data: cachedHowLongToBeat.categories,
            });
          } else {
            try {
              const howLongToBeat =
                await window.electron.getHowLongToBeat(gameTitle);

              if (howLongToBeat) {
                howLongToBeatEntriesTable.add({
                  objectId,
                  shop: "steam",
                  createdAt: new Date(),
                  updatedAt: new Date(),
                  categories: howLongToBeat,
                });
              }

              setHowLongToBeat({ isLoading: false, data: howLongToBeat });
            } catch (err) {
              setHowLongToBeat({ isLoading: false, data: null });
            }
          }
        });
    }
  }, [objectId, shop, gameTitle]);
>>>>>>> 75be6e5b

  return (
    <aside className={styles.contentSidebar}>
      {achievements.length > 0 && (
        <>
          <div
            className={styles.contentSidebarTitle}
            style={{ border: "none" }}
          >
            <h3>
              {t("achievements")}{" "}
              <span style={{ fontSize: "12px" }}>
                ({achievements.filter((a) => a.unlocked).length}/
                {achievements.length})
              </span>
            </h3>
            <span>
              <Link to={buildGameAchievementPath()}>Ver todas</Link>
              <a></a>
            </span>
          </div>
          <div
            style={{
              display: "flex",
              flexDirection: "column",
              gap: `${SPACING_UNIT}px`,
              padding: `${SPACING_UNIT * 2}px`,
            }}
          >
            {achievements.slice(0, 6).map((achievement, index) => (
              <div
                key={index}
                style={{
                  display: "flex",
                  flexDirection: "row",
                  alignItems: "center",
                  gap: `${SPACING_UNIT}px`,
                }}
                title={achievement.description}
              >
                <img
                  style={{
                    height: "60px",
                    width: "60px",
                    filter: achievement.unlocked ? "none" : "grayscale(100%)",
                  }}
                  src={
                    achievement.unlocked
                      ? achievement.icon
                      : achievement.icongray
                  }
                  alt={achievement.displayName}
                  loading="lazy"
                />
                <div>
                  <p>{achievement.displayName}</p>
                  {achievement.unlockTime && format(achievement.unlockTime)}
                </div>
              </div>
            ))}
          </div>
        </>
      )}

      {stats && (
        <SidebarSection title={t("stats")}>
          <div className={styles.statsSection}>
            <div className={styles.statsCategory}>
              <p className={styles.statsCategoryTitle}>
                <DownloadIcon size={18} />
                {t("download_count")}
              </p>
              <p>{numberFormatter.format(stats?.downloadCount)}</p>
            </div>

            <div className={styles.statsCategory}>
              <p className={styles.statsCategoryTitle}>
                <PeopleIcon size={18} />
                {t("player_count")}
              </p>
              <p>{numberFormatter.format(stats?.playerCount)}</p>
            </div>
          </div>
        </SidebarSection>
      )}

      <HowLongToBeatSection
        howLongToBeatData={howLongToBeat.data}
        isLoading={howLongToBeat.isLoading}
      />

      <SidebarSection title={t("requirements")}>
        <div className={styles.requirementButtonContainer}>
          <Button
            className={styles.requirementButton}
            onClick={() => setActiveRequirement("minimum")}
            theme={activeRequirement === "minimum" ? "primary" : "outline"}
          >
            {t("minimum")}
          </Button>

          <Button
            className={styles.requirementButton}
            onClick={() => setActiveRequirement("recommended")}
            theme={activeRequirement === "recommended" ? "primary" : "outline"}
          >
            {t("recommended")}
          </Button>
        </div>

        <div
          className={styles.requirementsDetails}
          dangerouslySetInnerHTML={{
            __html:
              shopDetails?.pc_requirements?.[activeRequirement] ??
              t(`no_${activeRequirement}_requirements`, {
                gameTitle,
              }),
          }}
        />
      </SidebarSection>
    </aside>
  );
}<|MERGE_RESOLUTION|>--- conflicted
+++ resolved
@@ -21,11 +21,7 @@
   const [activeRequirement, setActiveRequirement] =
     useState<keyof SteamAppDetails["pc_requirements"]>("minimum");
 
-<<<<<<< HEAD
-  const { gameTitle, shopDetails, stats, achievements, shop, objectID } =
-=======
   const { gameTitle, shopDetails, objectId, shop, stats, achievements } =
->>>>>>> 75be6e5b
     useContext(gameDetailsContext);
 
   const { t } = useTranslation("game_details");
@@ -33,27 +29,11 @@
 
   const { numberFormatter } = useFormat();
 
-<<<<<<< HEAD
   const buildGameAchievementPath = () => {
-    const urlParams = new URLSearchParams({ objectId: objectID!, shop });
+    const urlParams = new URLSearchParams({ objectId: objectId!, shop });
     return `/achievements?${urlParams.toString()}`;
   };
 
-  // useEffect(() => {
-  //   if (objectID) {
-  //     setHowLongToBeat({ isLoading: true, data: null });
-
-  //     window.electron
-  //       .getHowLongToBeat(objectID, "steam", gameTitle)
-  //       .then((howLongToBeat) => {
-  //         setHowLongToBeat({ isLoading: false, data: howLongToBeat });
-  //       })
-  //       .catch(() => {
-  //         setHowLongToBeat({ isLoading: false, data: null });
-  //       });
-  //   }
-  // }, [objectID, gameTitle]);
-=======
   useEffect(() => {
     if (objectId) {
       setHowLongToBeat({ isLoading: true, data: null });
@@ -90,28 +70,20 @@
         });
     }
   }, [objectId, shop, gameTitle]);
->>>>>>> 75be6e5b
 
   return (
     <aside className={styles.contentSidebar}>
       {achievements.length > 0 && (
-        <>
-          <div
-            className={styles.contentSidebarTitle}
-            style={{ border: "none" }}
-          >
-            <h3>
-              {t("achievements")}{" "}
-              <span style={{ fontSize: "12px" }}>
-                ({achievements.filter((a) => a.unlocked).length}/
-                {achievements.length})
-              </span>
-            </h3>
-            <span>
-              <Link to={buildGameAchievementPath()}>Ver todas</Link>
-              <a></a>
-            </span>
-          </div>
+        <SidebarSection
+          title={t("achievements", {
+            unlockedCount: achievements.filter((a) => a.unlocked).length,
+            achievementsCount: achievements.length,
+          })}
+        >
+          <span>
+            <Link to={buildGameAchievementPath()}>Ver todas</Link>
+            <a></a>
+          </span>
           <div
             style={{
               display: "flex",
@@ -152,7 +124,7 @@
               </div>
             ))}
           </div>
-        </>
+        </SidebarSection>
       )}
 
       {stats && (
