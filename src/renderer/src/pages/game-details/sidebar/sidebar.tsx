--- conflicted
+++ resolved
@@ -121,15 +121,9 @@
             <LockIcon size={36} />
             <h3>{t("sign_in_to_see_achievements")}</h3>
           </div>
-<<<<<<< HEAD
           <ul className="list achievements-placeholder__blur">
             {achievementsPlaceholder.map((achievement, index) => (
               <li key={index}>
-=======
-          <ul className="list" style={{ filter: "blur(4px)" }}>
-            {achievementsPlaceholder.map((achievement) => (
-              <li key={achievement.displayName}>
->>>>>>> 6a3930c3
                 <div className="list__item">
                   <img
                     className={`list__item-image achievements-placeholder__blur ${
