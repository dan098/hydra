--- conflicted
+++ resolved
@@ -136,13 +136,8 @@
             <h3>{t("sign_in_to_see_achievements")}</h3>
           </div>
           <ul className="list" style={{ filter: "blur(4px)" }}>
-<<<<<<< HEAD
-            {fakeAchievements.map((achievement, index) => (
-              <li key={index}>
-=======
             {achievementsPlaceholder.map((achievement) => (
               <li key={achievement.displayName}>
->>>>>>> a22be440
                 <div className="list__item">
                   <img
                     style={{ filter: "blur(8px)" }}
