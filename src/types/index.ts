<<<<<<< HEAD
import type { Downloader } from "@shared";
import type { Aria2Status } from "aria2";
=======
import type { Downloader, GameStatus } from "@shared";
import { ProgressInfo, UpdateInfo } from "electron-updater";
>>>>>>> bffe74f0

export type GameShop = "steam" | "epic";
export type CatalogueCategory = "recently_added" | "trending";

export interface SteamGenre {
  id: string;
  name: string;
}

export interface SteamScreenshot {
  id: number;
  path_thumbnail: string;
  path_full: string;
}

export interface SteamVideoSource {
  max: string;
  "480": string;
}

export interface SteamMovies {
  id: number;
  mp4: SteamVideoSource;
  webm: SteamVideoSource;
  thumbnail: string;
  name: string;
  highlight: boolean;
}

export interface SteamAppDetails {
  name: string;
  detailed_description: string;
  about_the_game: string;
  short_description: string;
  publishers: string[];
  genres: SteamGenre[];
  movies?: SteamMovies[];
  screenshots: SteamScreenshot[];
  pc_requirements: {
    minimum: string;
    recommended: string;
  };
  mac_requirements: {
    minimum: string;
    recommended: string;
  };
  linux_requirements: {
    minimum: string;
    recommended: string;
  };
  release_date: {
    coming_soon: boolean;
    date: string;
  };
}

export interface GameRepack {
  id: number;
  title: string;
  magnet: string;
  page: number;
  repacker: string;
  fileSize: string | null;
  uploadDate: Date | string | null;
  createdAt: Date;
  updatedAt: Date;
}

export type ShopDetails = SteamAppDetails & {
  objectID: string;
};

export interface TorrentFile {
  path: string;
  length: number;
}

/* Used by the catalogue */
export interface CatalogueEntry {
  objectID: string;
  shop: GameShop;
  title: string;
  /* Epic Games covers cannot be guessed with objectID */
  cover: string;
  repacks: GameRepack[];
}

/* Used by the library */
export interface Game extends Omit<CatalogueEntry, "cover"> {
  id: number;
  title: string;
  iconUrl: string;
  status: Aria2Status | null;
  folderName: string;
  downloadPath: string | null;
  repacks: GameRepack[];
  repack: GameRepack | null;
  progress: number;
  bytesDownloaded: number;
  playTimeInMilliseconds: number;
  downloader: Downloader;
  executablePath: string | null;
  lastTimePlayed: Date | null;
  fileSize: number;
  createdAt: Date;
  updatedAt: Date;
}

export interface DownloadProgress {
  downloadSpeed: number;
  timeRemaining: number;
  numPeers: number;
  numSeeds: number;
  downloadingMetadata: boolean;
  progress: number;
  bytesDownloaded: number;
  fileSize: number;
  game: Omit<Game, "repacks">;
}

export interface UserPreferences {
  downloadsPath: string | null;
  language: string;
  downloadNotificationsEnabled: boolean;
  repackUpdatesNotificationsEnabled: boolean;
  realDebridApiToken: string | null;
  preferQuitInsteadOfHiding: boolean;
  runAtStartup: boolean;
}

export interface HowLongToBeatCategory {
  title: string;
  duration: string;
  accuracy: string;
}

export interface Steam250Game {
  title: string;
  objectID: string;
}

export interface SteamGame {
  id: number;
  name: string;
  clientIcon: string | null;
}

export type AppUpdaterEvents =
  | { type: "error" }
  | { type: "checking-for-updates" }
  | { type: "update-not-available" }
  | { type: "update-available"; info: UpdateInfo }
  | { type: "update-downloaded" }
  | { type: "download-progress"; info: ProgressInfo }
  | { type: "update-cancelled" };<|MERGE_RESOLUTION|>--- conflicted
+++ resolved
@@ -1,10 +1,6 @@
-<<<<<<< HEAD
+import type { Aria2Status } from "aria2";
 import type { Downloader } from "@shared";
-import type { Aria2Status } from "aria2";
-=======
-import type { Downloader, GameStatus } from "@shared";
 import { ProgressInfo, UpdateInfo } from "electron-updater";
->>>>>>> bffe74f0
 
 export type GameShop = "steam" | "epic";
 export type CatalogueCategory = "recently_added" | "trending";
