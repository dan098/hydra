import type { Downloader } from "@shared";
import type {
  GameShop,
  SteamAchievement,
  UnlockedAchievement,
} from "./game.types";
import type { DownloadStatus } from "./download.types";

export type SubscriptionStatus = "active" | "pending" | "cancelled";

export interface Subscription {
  id: string;
  status: SubscriptionStatus;
  plan: { id: string; name: string };
  expiresAt: string | null;
  paymentMethod: "pix" | "paypal";
}

export interface Auth {
  accessToken: string;
  refreshToken: string;
  tokenExpirationTimestamp: number;
}

export interface User {
  id: string;
  displayName: string;
  profileImageUrl: string | null;
  backgroundImageUrl: string | null;
  subscription: Subscription | null;
}

export interface Game {
  title: string;
  iconUrl: string | null;
  playTimeInMilliseconds: number;
  lastTimePlayed: Date | null;
  objectId: string;
  shop: GameShop;
  remoteId: string | null;
  isDeleted: boolean;
  winePrefixPath?: string | null;
  executablePath?: string | null;
  launchOptions?: string | null;
  favorite?: boolean;
  automaticCloudSync?: boolean;
}

export interface Download {
  shop: GameShop;
  objectId: string;
  uri: string;
  folderName: string | null;
  downloadPath: string;
  progress: number;
  downloader: Downloader;
  bytesDownloaded: number;
  fileSize: number | null;
  shouldSeed: boolean;
  status: DownloadStatus | null;
  queued: boolean;
  timestamp: number;
}

export interface GameAchievement {
  achievements: SteamAchievement[];
  unlockedAchievements: UnlockedAchievement[];
}

export interface UserPreferences {
  downloadsPath?: string | null;
  language?: string;
  realDebridApiToken?: string | null;
  torBoxApiToken?: string | null;
  preferQuitInsteadOfHiding?: boolean;
  runAtStartup?: boolean;
  startMinimized?: boolean;
  disableNsfwAlert?: boolean;
  enableAutoInstall?: boolean;
  seedAfterDownloadComplete?: boolean;
  showHiddenAchievementsDescription?: boolean;
  downloadNotificationsEnabled?: boolean;
  repackUpdatesNotificationsEnabled?: boolean;
  achievementNotificationsEnabled?: boolean;
<<<<<<< HEAD
  friendRequestNotificationsEnabled?: boolean;
=======
}

export interface ScreenState {
  x?: number;
  y?: number;
  height: number;
  width: number;
  isMaximized: boolean;
>>>>>>> d8a72755
}<|MERGE_RESOLUTION|>--- conflicted
+++ resolved
@@ -82,9 +82,7 @@
   downloadNotificationsEnabled?: boolean;
   repackUpdatesNotificationsEnabled?: boolean;
   achievementNotificationsEnabled?: boolean;
-<<<<<<< HEAD
   friendRequestNotificationsEnabled?: boolean;
-=======
 }
 
 export interface ScreenState {
@@ -93,5 +91,4 @@
   height: number;
   width: number;
   isMaximized: boolean;
->>>>>>> d8a72755
 }