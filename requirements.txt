--- conflicted
+++ resolved
@@ -4,10 +4,4 @@
 pywin32; sys_platform == 'win32'
 psutil
 Pillow
-<<<<<<< HEAD
-flask
-aria2p
-requests
-=======
-flask
->>>>>>> f99da1d7
+flask